--- conflicted
+++ resolved
@@ -149,25 +149,15 @@
 
       - name: Run notebooks in docs
         if: ${{ matrix.rdkit == true && matrix.openeye == true }}
-<<<<<<< HEAD
         run: pytest -v --no-cov --nbval --ignore docs/_build/ docs/
-=======
-        run: |
-          pytest -v --no-cov --durations=5 --nbval --ignore docs/_build/ docs/
->>>>>>> 344c83fa
 
       - name: Run examples in docstrings
         if: ${{ matrix.rdkit == true && matrix.openeye == true }}
-        run: |
-<<<<<<< HEAD
-          pytest -v --no-cov --doctest-modules \
+        run: pytest -v --no-cov --doctest-modules \
             --ignore=openff/toolkit/_tests/ \
             --ignore=openff/toolkit/data/
             --ignore=openff/toolkit/utils/utils.py \
             openff/
-=======
-          pytest -v --no-cov --doctest-modules --ignore-glob='openff/toolkit/_tests/test_*' --ignore=openff/toolkit/data/ --ignore=openff/toolkit/utils/utils.py openff/
->>>>>>> 344c83fa
 
       - name: Codecov
         uses: codecov/codecov-action@v4
