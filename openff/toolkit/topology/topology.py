--- conflicted
+++ resolved
@@ -2128,11 +2128,7 @@
     def from_mdtraj(
         cls,
         mdtraj_topology: "mdtraj.Topology",
-<<<<<<< HEAD
         unique_molecules: Iterable[FrozenMolecule],
-=======
-        unique_molecules: Optional[Iterable[MoleculeLike]] = None,
->>>>>>> d8e1d7a5
         positions: Union[None, "OMMQuantity", Quantity] = None,
     ):
         """
