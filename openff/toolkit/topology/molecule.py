"""
Molecular chemical entity representation and routines to interface with cheminformatics toolkits

.. todo::

   * Our main philosophy here is to keep the object contents of topology objects easily serializable/deserializable

   * Have ``Molecule`` raise an exception if loading/creating molecules with unspecified stereochemistry?
   * Create ``FrozenMolecule`` to represent immutable molecule
   * Make ``Atom`` and ``Bond`` an inner class of Molecule?
   * Add ``Molecule.from_smarts()`` or ``.from_tagged_smiles()`` to allow a tagged SMARTS string
     (where tags are zero-indexed atom indices) to be used to create a molecule with the given atom numbering.
   * How can we make the ``Molecule`` API more useful to codes like perses that modify molecules on the fly?
   * Use `attrs <http://www.attrs.org/>`_ for convenient class initialization?
   * JSON/BSON representations of objects?
   * Generalize Molecule infrastructure to provide "plug-in" support for cheminformatics toolkits
   * Do we need a way to write a bunch of molecules to a file, or serialize a set of molecules to a file?
     We currently don't have a way to do that through the ``Molecule`` API, even though there is a way to
     read multiple molecules via ``Molecules.from_file()``.
   * Should we allow the removal of atoms too?
   * Should invalidation of cached properties be handled via something like a tracked list?
   * Refactor toolkit encapsulation to generalize and provide only a few major toolkit methods and toolkit objects
        that can be queried for features
   * Speed up overall import time by putting non-global imports only where they are needed

"""
import json
import operator
import pathlib
import warnings
from collections import UserDict
from copy import deepcopy
from functools import cmp_to_key
from typing import (
    TYPE_CHECKING,
    Any,
    DefaultDict,
    Generator,
    Iterable,
    Literal,
    Optional,
    Sequence,
    TextIO,
    TypeVar,
    Union,
    overload,
)

import networkx as nx
import numpy as np
from openff.units.elements import MASSES, SYMBOLS
from openff.utilities.exceptions import MissingOptionalDependencyError
from typing_extensions import TypeAlias

from openff.toolkit import Quantity, unit
from openff.toolkit.utils.constants import DEFAULT_AROMATICITY_MODEL
from openff.toolkit.utils.exceptions import (
    AtomMappingWarning,
    BondExistsError,
    HierarchyIteratorNameConflictError,
    HierarchySchemeNotFoundException,
    HierarchySchemeWithIteratorNameAlreadyRegisteredException,
    IncompatibleShapeError,
    IncompatibleTypeError,
    IncompatibleUnitError,
    InvalidAtomMetadataError,
    InvalidBondOrderError,
    InvalidConformerError,
    MissingConformersError,
    MissingPartialChargesError,
    MoleculeParseError,
    MultipleMoleculesInPDBError,
    RemapIndexError,
    SmilesParsingError,
    UnsupportedFileTypeError,
)
from openff.toolkit.utils.serialization import Serializable
from openff.toolkit.utils.toolkits import (
    GLOBAL_TOOLKIT_REGISTRY,
    InvalidToolkitRegistryError,
    OpenEyeToolkitWrapper,
    RDKitToolkitWrapper,
    ToolkitRegistry,
    ToolkitWrapper,
    UndefinedStereochemistryError,
)
from openff.toolkit.utils.utils import get_data_file_path, requires_package

if TYPE_CHECKING:
    import IPython.core.display
    import nglview

    from openff.toolkit.topology._mm_molecule import _SimpleAtom, _SimpleMolecule

# TODO: Can we have the `ALLOWED_*_MODELS` list automatically appear in the docstrings below?
# TODO: Should `ALLOWED_*_MODELS` be objects instead of strings?

# TODO: Allow all OpenEye aromaticity models to be used with OpenEye names?
#       Only support OEAroModel_MDL in RDKit version?

TKR: TypeAlias = Union[ToolkitRegistry, ToolkitWrapper]
FM = TypeVar("FM", bound="FrozenMolecule")
P = TypeVar("P", bound="Particle")
A = TypeVar("A", bound="Atom")
B = TypeVar("B", bound="Bond")


class MoleculeDeprecationWarning(UserWarning):
    """Warning for deprecated portions of the Molecule API."""


class Particle(Serializable):
    """
    Base class for all particles in a molecule.

    A particle object could be an ``Atom`` or similar.

    .. warning :: This API is experimental and subject to change.
    """

    @property
    def molecule(self) -> "FrozenMolecule":
        r"""
        The ``Molecule`` this particle is part of.

        .. todo::

            * Should we have a single unique ``Molecule`` for each molecule
              type in the system, or if we have multiple copies of the same
              molecule, should we have multiple ``Molecule``\ s?

        """
        return self._molecule

    @molecule.setter
    def molecule(self, molecule):
        """
        Set the particle's molecule pointer. Note that this will only work if the particle currently
        doesn't have a molecule
        """
        err = f"{type(self).__name__} already has an associated molecule"
        assert self._molecule is None, err
        self._molecule = molecule

    @property
    def molecule_particle_index(self) -> int:
        """
        Returns the index of this particle in its molecule
        """
        return self._molecule.atoms.index(self)

    @property
    def name(self):
        """
        The name of the particle
        """
        return self._name

    def to_dict(self):
        """Convert to dictionary representation."""
        # Implement abstract method Serializable.to_dict()
        raise NotImplementedError()  # TODO

    @classmethod
    def from_dict(cls: type[P], d: dict) -> P:
        """Static constructor from dictionary representation."""
        # Implement abstract method Serializable.to_dict()
        raise NotImplementedError()  # TODO


class AtomMetadataDict(UserDict):
    def __init__(self, *args, **kwargs):
        self.data = {}
        self.update(dict(*args, **kwargs))

    def __setitem__(self, key, value):
        if not isinstance(key, str):
            raise InvalidAtomMetadataError(
                f"Attempted to set atom metadata with a non-string key. (key: {key}"
            )
        if not isinstance(value, (str, int)):
            raise InvalidAtomMetadataError(
                f"Attempted to set atom metadata with a non-string or integer "
                f"value. (value: {value})"
            )
        super().__setitem__(key, value)


class Atom(Particle):
    """
    A chemical atom.

    .. todo::

       * Do we want to support the addition of arbitrary additional properties,
         such as floating point quantities (e.g. ``charge``), integral
         quantities (such as ``id`` or ``serial`` index in a PDB file),
         or string labels (such as Lennard-Jones types)?

    .. warning :: This API is experimental and subject to change.
    """

    def __init__(
        self,
        atomic_number,
        formal_charge,
        is_aromatic,
        name=None,
        molecule=None,
        stereochemistry=None,
        metadata=None,
    ):
        """
        Create an immutable Atom object.

        Object is serializable and immutable.

        Parameters
        ----------
        atomic_number : int
            Atomic number of the atom. Must be non-negative and non-zero.
        formal_charge : int or openff.units.unit.Quantity-wrapped int with dimension "charge"
            Formal charge of the atom
        is_aromatic : bool
            If True, atom is aromatic; if False, not aromatic
        stereochemistry : str, optional, default=None
            Either 'R' or 'S' for specified stereochemistry, or None for ambiguous stereochemistry
        name : str, optional, default=None
            An optional name to be associated with the atom
        metadata : dict[str: (int, str)], default=None
            An optional dictionary where keys are strings and values are strings or ints. This is intended
            to record atom-level information used to inform hierarchy definition and iteration, such as
            grouping atom by residue and chain.

        Examples
        --------

        Create a non-aromatic carbon atom

        >>> atom = Atom(6, 0, False)

        Create a chiral carbon atom

        >>> atom = Atom(6, 0, False, stereochemistry='R', name='CT')

        """
        if not isinstance(atomic_number, int):
            raise ValueError(f"atomic number must be int, found {type(atomic_number)}")
        if atomic_number <= 0:
            raise ValueError(f"atomic number must be positive, given {atomic_number}.")

        self._atomic_number = atomic_number

        # Use the setter here, since it will handle either ints or Quantities
        # and it is designed to quickly process ints
        self.formal_charge = formal_charge
        self._is_aromatic = is_aromatic
        self._stereochemistry = stereochemistry
        if name is None:
            name = ""
        self._name = name
        self._molecule = molecule
        # From Jeff: I'm going to assume that this is implicit in the parent Molecule's ordering of atoms
        # self._molecule_atom_index = molecule_atom_index
        self._bonds = list()

        if metadata is None:
            self._metadata = AtomMetadataDict()
        else:
            self._metadata = AtomMetadataDict(metadata)

    # TODO: We can probably avoid an explicit call and determine this dynamically
    #   from self._molecule (maybe caching the result) to get rid of some bookkeeping.
    # TODO: Should stereochemistry be reset/cleared/recomputed upon addition of a bond?
    def add_bond(self, bond: "Bond"):
        """Adds a bond that this atom is involved in

        .. todo :: Is this how we want to keep records?

        Parameters
        ----------
        bond: an openff.toolkit.topology.molecule.Bond
            A bond involving this atom
        """

        self._bonds.append(bond)

    def to_dict(self) -> dict[str, Union[str, int, bool, dict[Any, Any]]]:
        """Return a dict representation of the atom."""
        # TODO: Should this be implicit in the atom ordering when saved?
        # atom_dict['molecule_atom_index'] = self._molecule_atom_index
        return {
            "atomic_number": self._atomic_number,
            "formal_charge": self._formal_charge.m,  # Trust that the unit is e
            "is_aromatic": self._is_aromatic,
            "stereochemistry": self._stereochemistry,
            "name": self._name,
            "metadata": dict(self._metadata),
        }

    @classmethod
    def from_dict(cls: type[A], atom_dict: dict) -> A:
        """Create an Atom from a dict representation."""
        return cls(**atom_dict)

    @property
    def metadata(self):
        """
        The atom's metadata dictionary
        """
        return self._metadata

    @property
    def formal_charge(self):
        """
        The atom's formal charge
        """
        return self._formal_charge

    @formal_charge.setter
    def formal_charge(self, other):
        """
        Set the atom's formal charge. Accepts either ints or unit-wrapped ints with units of charge.
        """
        if isinstance(other, int):
            self._formal_charge = Quantity(other, unit.elementary_charge)
        elif isinstance(other, Quantity):
            # Faster to check equality than convert, so short-circuit
            if other.units is unit.elementary_charge:
                self.formal_charge = other
            elif other.units in unit.elementary_charge.compatible_units():
                self._formal_charge = other
            else:
                raise IncompatibleUnitError(
                    f"Cannot set formal charge with a quantity with units {other.units}"
                )
        elif hasattr(other, "unit"):
            from openmm import unit as openmm_unit

            if not isinstance(other, openmm_unit.Quantity):
                raise IncompatibleUnitError(
                    "Unsupported type passed to formal_charge setter. "
                    f"Found object of type {type(other)}."
                )

            from openff.units.openmm import from_openmm

            converted = from_openmm(other)
            if converted.units in unit.elementary_charge.compatible_units():
                self._formal_charge = converted
            else:
                raise IncompatibleUnitError(
                    f"Cannot set formal charge with a quantity with units {converted.units}"
                )
        else:
            raise ValueError

    @property
    def partial_charge(self):
        """
        The partial charge of the atom, if any.

        Returns
        -------
        unit-wrapped float with dimension of atomic charge, or None if no charge has been specified
        """
        if self._molecule._partial_charges is None:
            return None
        else:
            index = self.molecule_atom_index
            return self._molecule._partial_charges[index]

    @partial_charge.setter
    def partial_charge(self, charge):
        if self.molecule.partial_charges is None:
            raise MissingPartialChargesError(
                "Cannot set individual atom's partial charge if it is in a molecule with no partial charges. "
                "Instead, use the `Molecule.partial_charges` setter. If this behavior is important to you, "
                "please raise an issue describing your use case."
            )

        if not isinstance(charge, (Quantity, float)):
            raise ValueError(
                "Cannot set partial charge with an object that is not a openff.unit.Quantity or float. "
                f"Found object of type {type(charge)}."
            )

        if isinstance(charge, float):
            charge = Quantity(charge, unit.elementary_charge)

        if not isinstance(charge.m, float):
            raise ValueError(
                "Cannot set partial charge with an object that is not a wrapped int or float. "
                f"Found unit-wrapped {type(charge.m)}."
            )

        molecule_partial_charges = self.molecule.partial_charges
        molecule_partial_charges[self.molecule_atom_index] = charge

        self.molecule.partial_charges = molecule_partial_charges

    @property
    def is_aromatic(self):
        """
        The atom's is_aromatic flag
        """
        return self._is_aromatic

    @property
    def stereochemistry(self):
        """
        The atom's stereochemistry (if defined, otherwise None)
        """
        return self._stereochemistry

    @stereochemistry.setter
    def stereochemistry(self, value: Literal["CW", "CCW", None]):
        """Set the atoms stereochemistry
        Parameters
        ----------
        value : str
            The stereochemistry around this atom, allowed values are "CW", "CCW", or None,
        """

        # if (value != 'CW') and (value != 'CCW') and not(value is None):
        #    raise Exception(
        #       "Atom stereochemistry setter expected 'CW', 'CCW', or None. ""
        #       "Received {} (type {})".format(value, type(value))"
        # )
        self._stereochemistry = value

    @property
    def atomic_number(self) -> int:
        """
        The integer atomic number of the atom.

        """
        return self._atomic_number

    @property
    def symbol(self) -> str:
        """
        Return the symbol implied by the atomic number of this atom

        """
        return SYMBOLS[self.atomic_number]

    @property
    def mass(self) -> Quantity:
        """
        The standard atomic weight (abundance-weighted isotopic mass) of the atomic site.

        The mass is reported in units of Dalton.
        """
        # This is assumed elsewhere in the codebase to be in units of Dalton, which is what is
        # reported by MASSES as of openff-units v0.1.5. There may be performance implications if
        # other functions need to verify or convert units.
        # https://github.com/openforcefield/openff-toolkit/pull/1182#discussion_r802078273
        return MASSES[self.atomic_number]

    @property
    def name(self):
        """
        The name of this atom, if any
        """
        return self._name

    @name.setter
    def name(self, other):
        """

        Parameters
        ----------
        other : string
            The new name for this atom
        """
        if type(other) is not str:
            raise ValueError(
                f"In setting atom name. Expected str, received {other} (type {type(other)})."
            )
        self._name = other

    @property
    def bonds(self):
        """
        The list of ``Bond`` objects this atom is involved in.

        """
        return self._bonds

    @property
    def bonded_atoms(self) -> Generator["Atom", None, None]:
        """
        The list of ``Atom`` objects this atom is involved in bonds with

        """
        for bond in self._bonds:
            for atom in bond.atoms:
                if atom is not self:
                    # TODO: This seems dangerous. Ask John for a better way
                    yield atom

    def is_bonded_to(self, atom2):
        """
        Determine whether this atom is bound to another atom

        Parameters
        ----------
        atom2: openff.toolkit.topology.molecule.Atom
            a different atom in the same molecule

        Returns
        -------
        bool
            Whether this atom is bound to atom2
        """
        # TODO: Sanity check (check for same molecule?)
        assert self != atom2
        for bond in self._bonds:
            for bonded_atom in bond.atoms:
                if atom2 == bonded_atom:
                    return True
        return False

    def is_in_ring(
        self,
        toolkit_registry: ToolkitRegistry = GLOBAL_TOOLKIT_REGISTRY,
    ) -> bool:
        """
        Return whether or not this atom is in a ring(s) (of any size)

        This Atom is expected to be attached to a molecule (`Atom.molecule`).

        Parameters
        ----------
        toolkit_registry: openff.toolkit.utils.toolkits.ToolkitRegistry, default=GLOBAL_TOOLKIT_REGISTRY
            :class:`ToolkitRegistry` to use to enumerate the tautomers.

        """
        _is_in_ring = toolkit_registry.call("atom_is_in_ring", self)

        return _is_in_ring

    @property
    def molecule_atom_index(self) -> int:
        """
        The index of this Atom within the the list of atoms in the parent ``Molecule``.
        """
        if self._molecule is None:
            raise ValueError("This Atom does not belong to a Molecule object")
        if "_molecule_atom_index" in self.__dict__:
            return self._molecule_atom_index  # type: ignore[has-type]
        self._molecule_atom_index = self._molecule.atoms.index(self)
        return self._molecule_atom_index

    def __repr__(self):
        # TODO: Also include which molecule this atom belongs to?
        return f"Atom(name={self._name}, atomic number={self._atomic_number})"

    def __str__(self):
        # TODO: Also include which molecule this atom belongs to?
        return "<Atom name='{}' atomic number='{}'>".format(
            self._name, self._atomic_number
        )


# =============================================================================================
# Bond Stereochemistry
# =============================================================================================

# class BondStereochemistry(Serializable):
# """
# Bond stereochemistry representation
# """
# def __init__(self, stereo_type, neighbor1, neighbor2):
#    """
#
#    Parameters
#    ----------
#    stereo_type
#    neighbor1
#    neighbor2
#    """
#    assert isinstance(neighbor1, Atom)
#    assert isinstance(neighbor2, Atom)
#    # Use stereo_type @setter to check stereo type is a permitted value
#    self.stereo_type = stereo_type
#    self._neighbor1 = neighbor1
#    self._neighbor2 = neighbor2

# def to_dict(self):
#    bs_dict = dict()
#    bs_dict['stereo_type'] = self._stereo_type
#    bs_dict['neighbor1_index'] = self._neighbor1.molecule_atom_index
#    bs_dict['neighbor2_index'] = self._neighbor2.molecule_atom_index
#    return bs_dict

# classmethod
# def from_dict(cls, molecule, bs_dict):
#    neighbor1 = molecule.atoms[bs_dict['neighbor1_index']]
#    neighbor2 = molecule.atoms[bs_dict['neighbor2_index']]
#    return cls.__init__(bs_dict['stereo_type'], neighbor1, neighbor2)

# @property
# def stereo_type(self):
#    return self._stereo_type

# @stereo_type.setter
# def stereo_type(self, value):
#    assert (value == 'CIS') or (value == 'TRANS') or (value is None)
#    self._stereo_type = value

# @property
# def neighbor1(self):
#    return self._neighbor1

# @property
# def neighbor2(self):
#    return self._neighbor2

# @property
# def neighbors(self):
#    return (self._neighbor1, self._neighbor2)


class Bond(Serializable):
    """
    Chemical bond representation.

    .. warning :: This API is experimental and subject to change.

    .. todo :: Allow bonds to have associated properties.

    Attributes
    ----------
    atom1, atom2 : openff.toolkit.topology.Atom
        Atoms involved in the bond
    bond_order : int
        The (integer) bond order of this bond.
    is_aromatic : bool
        Whether or not this bond is aromatic.
    fractional_bond_order : float, optional
        The fractional bond order, or partial bond order of this bond.
    stereochemstry : str, optional, default=None
        A string representing this stereochemistry of this bond.

    .. warning :: This API is experimental and subject to change.
    """

    def __init__(
        self,
        atom1,
        atom2,
        bond_order,
        is_aromatic,
        fractional_bond_order=None,
        stereochemistry=None,
    ):
        """
        Create a new chemical bond.

        """
        assert type(atom1) is Atom
        assert type(atom2) is Atom
        assert atom1.molecule is atom2.molecule
        assert isinstance(atom1.molecule, FrozenMolecule)
        self._molecule = atom1.molecule

        self._atom1 = atom1
        self._atom2 = atom2

        atom1.add_bond(self)
        atom2.add_bond(self)
        # TODO: Check bondtype and fractional_bond_order are valid?
        # TODO: Dative bonds
        self._fractional_bond_order = fractional_bond_order
        self._bond_order = bond_order
        self._is_aromatic = is_aromatic
        self._stereochemistry = stereochemistry

    def to_dict(self) -> dict[str, Union[int, bool, str, float]]:
        """
        Return a dict representation of the bond.

        """
        return {
            "atom1": self.atom1.molecule_atom_index,
            "atom2": self.atom2.molecule_atom_index,
            "bond_order": self._bond_order,
            "is_aromatic": self._is_aromatic,
            "stereochemistry": self._stereochemistry,
            "fractional_bond_order": self._fractional_bond_order,
        }

    @classmethod
    def from_dict(cls: type[B], molecule: FM, d: dict) -> B:  # type: ignore[override]
        """Create a Bond from a dict representation."""
        # TODO: This is not used anywhere (`Molecule._initialize_bonds_from_dict()` just calls grabs
        #       the two atoms and calls `Molecule._add_bond`). Remove or change that?
        # TODO: There is no point in feeding in a `molecule` argument since `Bond.__init__` already
        #       requires (and checks) that the two atoms are part of the same molecule
        d["atom1"] = molecule.atoms[d["atom1"]]
        d["atom2"] = molecule.atoms[d["atom2"]]

        return cls(
            atom1=d["atom1"],
            atom2=d["atom2"],
            bond_order=d["bond_order"],
            is_aromatic=d["is_aromatic"],
            stereochemistry=d["stereochemistry"],
            fractional_bond_order=d["fractional_bond_order"],
        )

    @property
    def atom1(self):
        return self._atom1

    @property
    def atom2(self):
        return self._atom2

    @property
    def atom1_index(self) -> int:
        return self.molecule.atoms.index(self._atom1)

    @property
    def atom2_index(self) -> int:
        return self.molecule.atoms.index(self._atom2)

    @property
    def atoms(self):
        return (self._atom1, self._atom2)

    @property
    def bond_order(self):
        return self._bond_order

    @bond_order.setter
    def bond_order(self, value):
        if isinstance(value, int):
            self._bond_order = value
        else:
            raise InvalidBondOrderError(
                "Only integer bond orders may be passed to `Bond.bond_order` setter. "
                "For aromatic bonds, instead kekulize the input structure and use "
                "the resulting integer bond orders. If performing partial bond "
                "order-based parameter interpolation, consider using "
                "`Bond.fractional_bond_order`."
            )

    @property
    def fractional_bond_order(self):
        return self._fractional_bond_order

    @fractional_bond_order.setter
    def fractional_bond_order(self, value):
        self._fractional_bond_order = value

    @property
    def stereochemistry(self):
        return self._stereochemistry

    @property
    def is_aromatic(self):
        return self._is_aromatic

    @property
    def molecule(self):
        return self._molecule

    @molecule.setter
    def molecule(self, value):
        """
        Sets the Bond's parent molecule. Can not be changed after assignment
        """
        # TODO: This is an impossible state (the constructor requires that atom1 and atom2
        #       are in a molecule, the same molecule, and sets that as self._molecule).
        #       Should we remove this?
        assert (
            self._molecule is None
        ), "Bond.molecule is already set and can only be set once"
        self._molecule = value

    @property
    def molecule_bond_index(self) -> int:
        """
        The index of this Bond within the the list of bonds in ``Molecules``.

        """
        if self._molecule is None:
            # TODO: This is unreachable; see `Bond.molecule` setter
            raise ValueError("This Atom does not belong to a Molecule object")
        return self._molecule.bonds.index(self)

    def is_in_ring(
        self,
        toolkit_registry: ToolkitRegistry = GLOBAL_TOOLKIT_REGISTRY,
    ) -> bool:
        """
        Return whether or not this bond is in a ring(s) (of any size)

        This Bond is expected to be attached to a molecule (`Bond.molecule`).

        Note: Bonds containing atoms that are only in separate rings, i.e. the central bond in a biphenyl,
            are not considered to be bonded by this criteria.

        Parameters
        ----------
        toolkit_registry: openff.toolkit.utils.toolkits.ToolkitRegistry, default=GLOBAL_TOOLKIT_REGISTRY
            :class:`ToolkitRegistry` to use to enumerate the tautomers.

        Returns
        -------
        is_in_ring: bool
            Whether or not this bond is in a ring.

        """
        _is_in_ring = toolkit_registry.call("bond_is_in_ring", self)

        return _is_in_ring

    def __repr__(self):
        return f"Bond(atom1 index={self.atom1_index}, atom2 index={self.atom2_index})"

    def __str__(self):
        return (
            f"<Bond atom1 index='{self.atom1_index}', atom2 index='{self.atom2_index}'>"
        )


# TODO: How do we automatically trigger invalidation of cached properties if an ``Atom`` or ``Bond`` is modified,
#       rather than added/deleted via the API? The simplest resolution is simply to make them immutable.


class FrozenMolecule(Serializable):
    """
    Immutable chemical representation of a molecule, such as a small molecule or biopolymer.

    .. todo :: What other API calls would be useful for supporting biopolymers
               as small molecules? Perhaps iterating over chains and residues?

    Examples
    --------

    Create a molecule from a sdf file

    >>> from openff.toolkit.utils import get_data_file_path
    >>> sdf_filepath = get_data_file_path('molecules/ethanol.sdf')
    >>> molecule = FrozenMolecule.from_file(sdf_filepath)

    Convert to OpenEye OEMol object

    >>> oemol = molecule.to_openeye()

    Create a molecule from an OpenEye molecule

    >>> molecule = FrozenMolecule.from_openeye(oemol)

    Convert to RDKit Mol object

    >>> rdmol = molecule.to_rdkit()

    Create a molecule from an RDKit molecule

    >>> molecule = FrozenMolecule.from_rdkit(rdmol)

    Create a molecule from IUPAC name (requires the OpenEye toolkit)

    >>> molecule = FrozenMolecule.from_iupac('imatinib')

    Create a molecule from SMILES

    >>> molecule = FrozenMolecule.from_smiles('Cc1ccccc1')

    .. warning :: This API is experimental and subject to change.


    """

    def __init__(
        self,
        other=None,
        file_format: Optional[str] = None,
        toolkit_registry: TKR = GLOBAL_TOOLKIT_REGISTRY,
        allow_undefined_stereo: bool = False,
    ):
        r"""
        Create a new FrozenMolecule object

        .. todo ::

           * If a filename or file-like object is specified but the file
             contains more than one molecule, what is the proper behavior?
             Read just the first molecule, or raise an exception if more
             than one molecule is found?

           * Should we also support SMILES strings or IUPAC names for
             ``other``\ ?

        Parameters
        ----------
        other : optional, default=None
            If specified, attempt to construct a copy of the molecule from
            the specified object. This can be any one of the following:

            * a :class:`Molecule` object
            * a file that can be used to construct a :class:`Molecule` object
            * an ``openeye.oechem.OEMol``
            * an ``rdkit.Chem.rdchem.Mol``
            * a serialized :class:`Molecule` object

        file_format : str, optional, default=None
            If providing a file-like object, you must specify the format
            of the data. If providing a file, the file format will attempt
            to be guessed from the suffix.
        toolkit_registry : a :class:`ToolkitRegistry` or
            :class:`ToolkitWrapper` object, optional,
            default=GLOBAL_TOOLKIT_REGISTRY :class:`ToolkitRegistry`
            or :class:`ToolkitWrapper` to use for I/O operations
        allow_undefined_stereo : bool, default=False
            If loaded from a file and ``False``, raises an exception if
            undefined stereochemistry is detected during the molecule's
            construction.

        Examples
        --------

        Create an empty molecule:

        >>> empty_molecule = FrozenMolecule()

        Create a molecule from a file that can be used to construct a molecule,
        using either a filename or file-like object:

        >>> from openff.toolkit.utils import get_data_file_path
        >>> sdf_filepath = get_data_file_path('molecules/ethanol.sdf')
        >>> molecule = FrozenMolecule(sdf_filepath)
        >>> molecule = FrozenMolecule(open(sdf_filepath, 'r'), file_format='sdf')

        >>> import gzip
        >>> mol2_gz_filepath = get_data_file_path('molecules/toluene.mol2.gz')
        >>> molecule = FrozenMolecule(gzip.GzipFile(mol2_gz_filepath, 'r'), file_format='mol2')

        Create a molecule from another molecule:

        >>> molecule_copy = FrozenMolecule(molecule)

        Convert to OpenEye OEMol object

        >>> oemol = molecule.to_openeye()

        Create a molecule from an OpenEye molecule:

        >>> molecule = FrozenMolecule(oemol)

        Convert to RDKit Mol object

        >>> rdmol = molecule.to_rdkit()

        Create a molecule from an RDKit molecule:

        >>> molecule = FrozenMolecule(rdmol)

        Convert the molecule into a dictionary and back again:

        >>> serialized_molecule = molecule.to_dict()
        >>> molecule_copy = FrozenMolecule(serialized_molecule)

        """

        self._cached_smiles: dict[str, str] = dict()

        # Figure out if toolkit_registry is a whole registry, or just a single wrapper
        if isinstance(toolkit_registry, ToolkitRegistry):
            pass
        elif isinstance(toolkit_registry, ToolkitWrapper):
            toolkit = toolkit_registry
            toolkit_registry = ToolkitRegistry(toolkit_precedence=[])
            toolkit_registry.add_toolkit(toolkit)
        else:
            raise InvalidToolkitRegistryError(
                "'toolkit_registry' must be either a ToolkitRegistry or a ToolkitWrapper"
            )

        if other is None:
            self._initialize()
        else:
            loaded = False
            # Start a list of the ValueErrors the following logic encounters, so we can print it out
            # if there turned out to be no way to load this input
            value_errors = list()

            if isinstance(other, FrozenMolecule) and not loaded:
                self._copy_initializer(other)
                loaded = True
            if isinstance(other, Molecule) and not loaded:
                # TODO: This will need to be updated once FrozenMolecules and Molecules are significantly different
                self._copy_initializer(other)
                loaded = True
            if isinstance(other, dict) and not loaded:
                self._initialize_from_dict(other)
                loaded = True

            # Check through the toolkit registry to find a compatible wrapper for loading
            if not loaded:
                try:
                    # Each ToolkitWrapper may provide a from_object method, which turns some particular type(s)
                    # of object into OFFMols. For example, RDKitToolkitWrapper's from_object method will
                    # return an OFFMol if provided with an RDMol, or raise a ValueError if it is provided
                    # an OEMol (or anything else). This makes the assumption that any non-ValueError errors raised
                    # by the toolkit _really are_ bad and should be raised immediately, which may be a bad assumption.
                    result = toolkit_registry.call(
                        "from_object",
                        other,
                        allow_undefined_stereo=allow_undefined_stereo,
                        raise_exception_types=[UndefinedStereochemistryError],
                        _cls=self.__class__,
                    )
                # NotImplementedError should never be raised... Only from_file and from_file_obj are provided
                # in the base ToolkitWrapper class and require overwriting, so from_object should be excluded
                # except NotImplementedError as e:
                #    raise e
                # The toolkit registry will aggregate all errors except UndefinedStereochemistryErrors into a single
                # ValueError, which we should catch and and store that here.
                except ValueError as e:
                    value_errors.append(e)
                else:
                    self._copy_initializer(result)
                    loaded = True
            # TODO: Make this compatible with file-like objects (I couldn't figure out how to make an oemolistream
            # from a fileIO object)
            if (
                isinstance(other, (str, pathlib.Path))
                or hasattr(other, "read")
                and not loaded
            ):
                try:
                    mol = Molecule.from_file(
                        other,
                        file_format=file_format,
                        toolkit_registry=toolkit_registry,
                        allow_undefined_stereo=allow_undefined_stereo,
                    )  # returns a list only if multiple molecules are found
                    if type(mol) is list:
                        raise ValueError(
                            "Specified file or file-like object must contain exactly one molecule"
                        )
                except ValueError as e:
                    value_errors.append(e)
                else:
                    self._copy_initializer(mol)
                    loaded = True

            # If none of the above methods worked, raise a ValueError summarizing the
            # errors from the different loading attempts

            if not loaded:
                msg = (
                    f"Cannot construct openff.toolkit.topology.Molecule from {other}\n"
                )
                for value_error in value_errors:
                    msg += str(value_error)
                raise ValueError(msg)

    @property
    def has_unique_atom_names(self) -> bool:
        """``True`` if the molecule has unique atom names, ``False`` otherwise."""
        return _has_unique_atom_names(self)

    def generate_unique_atom_names(self):
        """
        Generate unique atom names from the element symbol and count.

        Names are generated from the elemental symbol and the number of times
        that element is found in the molecule. The character 'x' is appended to
        these generated names to reduce the odds that they clash with an atom
        name or type imported from another source. For example, generated atom
        names might begin 'C1x', 'H1x', 'O1x', 'C2x', etc.
        """
        return _generate_unique_atom_names(self)

    def _validate(self):
        """
        Validate the molecule, ensuring it has unique atom names

        """
        if not self.has_unique_atom_names:
            self.generate_unique_atom_names()

    def strip_atom_stereochemistry(
        self,
        smarts: str,
        toolkit_registry: TKR = GLOBAL_TOOLKIT_REGISTRY,
    ):
        """Delete stereochemistry information for certain atoms, if it is present.
        This method can be used to "normalize" molecules imported from different cheminformatics
        toolkits, which differ in which atom centers are considered stereogenic.

        Parameters
        ----------
        smarts: str
            Tagged SMARTS with a single atom with index 1. Any matches for this atom will have any assigned
            stereocheistry information removed.
        toolkit_registry : a :class:`ToolkitRegistry` or :class:`ToolkitWrapper` object, optional,
            default=GLOBAL_TOOLKIT_REGISTRY
            :class:`ToolkitRegistry` or :class:`ToolkitWrapper` to use for I/O operations

        """
        matches = self.chemical_environment_matches(
            smarts,
            toolkit_registry=toolkit_registry,
        )

        for match in set(matches):
            atom_idx = match[0]
            self.atoms[atom_idx].stereochemistry = None

    ####################################################################################################
    # Safe serialization
    ####################################################################################################

    def to_dict(self) -> dict:
        """
        Return a dictionary representation of the molecule.

        .. todo ::

           * Document the representation standard.
           * How do we do version control with this standard?

        Returns
        -------
        molecule_dict : dict
            A dictionary representation of the molecule.

        """
        from openff.toolkit.utils.utils import serialize_numpy

        # typing.TypedDict might make this cleaner
        # https://mypy.readthedocs.io/en/latest/typed_dict.html#typeddict
        molecule_dict: dict[
            str,
            Union[
                None,
                str,
                bytes,
                dict[str, Any],
                list[str],
                list[bytes],
                list[HierarchyElement],
            ],
        ] = dict()
        molecule_dict["name"] = self._name

        molecule_dict["atoms"] = [atom.to_dict() for atom in self._atoms]
        molecule_dict["bonds"] = [bond.to_dict() for bond in self._bonds]

        # TODO: This assumes everything in _properties can safely be deepcopied
        molecule_dict["properties"] = deepcopy(self._properties)
        if hasattr(self, "_cached_properties"):
            molecule_dict["cached_properties"] = deepcopy(self._cached_properties)

        if self._conformers is None:
            molecule_dict["conformers"] = None
        else:
            molecule_dict["conformers_unit"] = "angstrom"
            molecule_dict["conformers"] = [
                serialize_numpy(conf.m_as(unit.angstrom))[0]
                for conf in self._conformers
            ]

        if self._partial_charges is None:
            molecule_dict["partial_charges"] = None
            molecule_dict["partial_charge_unit"] = None

        else:
            molecule_dict["partial_charges"], _ = serialize_numpy(
                self._partial_charges.m_as(unit.elementary_charge)
            )
            molecule_dict["partial_charge_unit"] = "elementary_charge"

        molecule_dict["hierarchy_schemes"] = dict()
        for iter_name, hier_scheme in self._hierarchy_schemes.items():
            molecule_dict["hierarchy_schemes"][iter_name] = hier_scheme.to_dict()  # type: ignore[index]

        return molecule_dict

    def __hash__(self):
        """
        Returns a hash of this molecule. Used when checking molecule uniqueness in Topology creation.

        Returns
        -------
        string
        """
        return hash(self.to_smiles())

    # @cached_property
    def ordered_connection_table_hash(self):
        """Compute an ordered hash of the atoms and bonds in the molecule"""
        if self._ordered_connection_table_hash is not None:
            return self._ordered_connection_table_hash

        id = ""
        for atom in self.atoms:
            id += f"{atom.symbol}_{atom.formal_charge}_{atom.stereochemistry}__"
        for bond in self.bonds:
            id += f"{bond.bond_order}_{bond.stereochemistry}_{bond.atom1_index}_{bond.atom2_index}__"
        # return hash(id)
        self._ordered_connection_table_hash = hash(id)
        return self._ordered_connection_table_hash

    @classmethod
    def from_dict(cls: type[FM], molecule_dict: dict) -> FM:
        """
        Create a new Molecule from a dictionary representation

        Parameters
        ----------
        molecule_dict : dict
            A dictionary representation of the molecule.

        Returns
        -------
        molecule : Molecule
            A Molecule created from the dictionary representation

        """
        # This implementation is a compromise to let this remain as a classmethod
        mol = cls()
        mol._initialize_from_dict(molecule_dict)
        return mol

    def _initialize_from_dict(self, molecule_dict):
        """
        Initialize the molecule from a dictionary representation

        Parameters
        ----------
        molecule_dict : dict
            A dictionary representation of the molecule.
        """
        # TODO: Provide useful exception messages if there are any failures

        self._initialize()
        self.name = molecule_dict["name"]
        for atom_dict in molecule_dict["atoms"]:
            self._add_atom(**atom_dict, invalidate_cache=False)

        for bond_dict in molecule_dict["bonds"]:
            bond_dict["atom1"] = int(bond_dict["atom1"])
            bond_dict["atom2"] = int(bond_dict["atom2"])
            self._add_bond(**bond_dict, invalidate_cache=False)

        if molecule_dict["partial_charges"] is None:
            self._partial_charges = None
        else:
            from openff.toolkit.utils.utils import deserialize_numpy

            self._partial_charges = Quantity(
                deserialize_numpy(molecule_dict["partial_charges"], (self.n_atoms,)),
                unit.Unit(molecule_dict["partial_charge_unit"]),
            )

        if molecule_dict["conformers"] is None:
            self._conformers = None
        else:
            from openff.toolkit.utils.utils import deserialize_numpy

            self._conformers = [
                Quantity(
                    deserialize_numpy(ser_conf, (self.n_atoms, 3)),
                    unit.Unit(molecule_dict["conformers_unit"]),
                )
                for ser_conf in molecule_dict["conformers"]
            ]

        self._properties = deepcopy(molecule_dict["properties"])

        for iter_name, hierarchy_scheme_dict in molecule_dict[
            "hierarchy_schemes"
        ].items():
            # It's important that we do NOT call `add_hierarchy_scheme` here, since we
            # need to deserialize these HierarchyElements exactly as they were serialized,
            # even if that conflicts with the current values in atom metadata.
            new_hier_scheme = HierarchyScheme(
                self,
                tuple(hierarchy_scheme_dict["uniqueness_criteria"]),
                iter_name,
            )
            self._hierarchy_schemes[iter_name] = new_hier_scheme

            for element_dict in hierarchy_scheme_dict["hierarchy_elements"]:
                new_hier_scheme.add_hierarchy_element(
                    tuple(element_dict["identifier"]), element_dict["atom_indices"]
                )

    def __repr__(self):
        """Return a summary of this molecule; SMILES if valid, Hill formula if not."""
        description = f"Molecule with name '{self.name}'"
        try:
            smiles = self.to_smiles()
        except Exception:
            hill = self.to_hill_formula()
            return description + f" with bad SMILES and Hill formula '{hill}'"
        return description + f" and SMILES '{smiles}'"

    def _initialize(self):
        """
        Clear the contents of the current molecule.
        """
        self._name = ""
        self._atoms = list()
        self._bonds = list()  # list of bonds between Atom objects
        self._properties = {}  # Attached properties to be preserved
        # self._cached_properties = None # Cached properties (such as partial charges) can be recomputed as needed
        self._partial_charges = None
        self._conformers = None  # Optional conformers
        self._hill_formula = None  # Cached Hill formula
        self._hierarchy_schemes = dict()
        self._invalidate_cached_properties()

    def _copy_initializer(self, other):
        """
        Copy contents of the specified molecule

        .. todo :: Should this be a ``@staticmethod`` where we have an explicit copy constructor?

        Parameters
        ----------
        other : optional
            Overwrite the state of this FrozenMolecule with the specified FrozenMolecule object.
            A deep copy is made.

        """
        self._initialize_from_dict(other.to_dict())

    def __eq__(self, other):
        """
        Test two molecules for equality to see if they are the chemical species, but do not check other
        annotated properties.

        .. note ::

           Note that this method simply tests whether two molecules are identical chemical species using equivalence of
           their canonical isomeric SMILES.  No effort is made to ensure that the atoms are in the same order or that
           any annotated properties are preserved.

        """
        # updated to use the new isomorphic checking method, with full matching
        # TODO the doc string did not match the previous function what matching should this method do?
        return Molecule.are_isomorphic(self, other, return_atom_map=False)[0]

    def __deepcopy__(self, memo):
        cls = self.__class__
        return cls(self.to_dict())

    def add_default_hierarchy_schemes(self, overwrite_existing: bool = True):
        """
        Adds ``chain`` and ``residue`` hierarchy schemes.

        The Open Force Field Toolkit has no native understanding of hierarchical
        atom organisation schemes common to other biomolecular software, such as
        "residues" or "chains" (see :ref:`userguide_hierarchy`). Hierarchy
        schemes allow iteration over groups of atoms according to their
        metadata. For more information, see
        :class:`~openff.toolkit.topology.molecule.HierarchyScheme`.

        If a ``Molecule`` with the default hierarchy schemes
        changes, :meth:`Molecule.update_hierarchy_schemes()` must be called before
        the residues or chains are iterated over again or else the iteration may
        be incorrect.

        Parameters
        ----------
        overwrite_existing : bool, default=True
            Whether to overwrite existing instances of the `residue` and `chain`
            hierarchy schemes. If this is ``False`` and either of the hierarchy
            schemes are already defined on this molecule, an exception will be
            raised.

        Raises
        ------
        HierarchySchemeWithIteratorNameAlreadyRegisteredException
            When ``overwrite_existing=False`` and either the ``chains`` or
            ``residues`` hierarchy scheme is already configured.

        See also
        --------
        HierarchyScheme, Molecule.add_hierarchy_scheme,
        Molecule.update_hierarchy_schemes, Molecule.perceive_residues,
        """
        self._add_chain_hierarchy_scheme(overwrite_existing=overwrite_existing)
        self._add_residue_hierarchy_scheme(overwrite_existing=overwrite_existing)

    def _add_chain_hierarchy_scheme(self, overwrite_existing: bool = True):
        """Add ``chain`` hierarchy scheme."""
        if overwrite_existing:
            if "chains" in self._hierarchy_schemes.keys():
                self.delete_hierarchy_scheme("chains")

        self.add_hierarchy_scheme(("chain_id",), "chains")

    def _add_residue_hierarchy_scheme(self, overwrite_existing: bool = True):
        """Add ``residue`` hierarchy scheme."""
        if overwrite_existing:
            if "residues" in self._hierarchy_schemes.keys():
                self.delete_hierarchy_scheme("residues")

        self.add_hierarchy_scheme(
            ("chain_id", "residue_number", "insertion_code", "residue_name"), "residues"
        )

    def add_hierarchy_scheme(
        self,
        uniqueness_criteria: Iterable[str],
        iterator_name: str,
    ) -> "HierarchyScheme":
        """
        Use the molecule's metadata to facilitate iteration over its atoms.

        This method will add an attribute with the name given by the
        ``iterator_name`` argument that provides an iterator over groups of
        atoms. Atoms are grouped by the values in their ``atom.metadata``
        dictionary; any atoms with the same values for the keys given in the
        ``uniqueness_criteria`` argument will be in the same group. These groups
        have the type :class:`~openff.toolkit.topology.molecule.HierarchyElement`.

        Hierarchy schemes are not updated dynamically; if a ``Molecule`` with
        hierarchy schemes changes, :meth:`Molecule.update_hierarchy_schemes()` must
        be called before the scheme is iterated over again or else the grouping
        may be incorrect.

        Hierarchy schemes allow iteration over groups of atoms according to
        their metadata. For more information, see
        :class:`~openff.toolkit.topology.molecule.HierarchyScheme`.

        Parameters
        ----------
        uniqueness_criteria : tuple of str
            The names of ``Atom`` metadata entries that define this scheme. An
            atom belongs to a ``HierarchyElement`` only if its metadata has the
            same values for these criteria as the other atoms in the
            ``HierarchyElement``.

        iterator_name : str
            Name of the iterator that will be exposed to access the hierarchy
            elements generated by this scheme. Must not match an existing attribute
            of the ``Molecule``, i.e. ``atoms``, ``angles``, etc.

        Returns
        -------
        new_hier_scheme : openff.toolkit.topology.HierarchyScheme
            The newly created HierarchyScheme

        See also
        --------
        Molecule.add_default_hierarchy_schemes, Molecule.hierarchy_schemes,
        Molecule.delete_hierarchy_scheme,  Molecule.update_hierarchy_schemes,
        HierarchyScheme,
        """
        if iterator_name in self._hierarchy_schemes:
            msg = (
                f'Can not add iterator with name "{iterator_name}" to this molecule, as iterator '
                f"name is already used by {self._hierarchy_schemes[iterator_name]}"
            )
            raise HierarchySchemeWithIteratorNameAlreadyRegisteredException(msg)
        elif iterator_name in dir(self):
            raise HierarchyIteratorNameConflictError(
                f"Can not add iterator with name {iterator_name} to this molecule as an "
                "attribute with that name already exists."
            )
        new_hier_scheme = HierarchyScheme(
            self,
            uniqueness_criteria,
            iterator_name,
        )
        self._hierarchy_schemes[iterator_name] = new_hier_scheme
        self.update_hierarchy_schemes([iterator_name])
        return new_hier_scheme

    @property
    def hierarchy_schemes(self) -> dict[str, "HierarchyScheme"]:
        """
        The hierarchy schemes available on the molecule.

        Hierarchy schemes allow iteration over groups of atoms according to
        their metadata. For more information, see
        :class:`~openff.toolkit.topology.molecule.HierarchyScheme`.

        Returns
        -------
        A dict of the form {str: HierarchyScheme}
            The HierarchySchemes associated with the molecule.

        See also
        --------
        Molecule.add_hierarchy_scheme, Molecule.delete_hierarchy_scheme,
        Molecule.update_hierarchy_schemes, Topology.hierarchy_iterator,
        HierarchyScheme
        """
        return self._hierarchy_schemes

    def delete_hierarchy_scheme(self, iter_name):
        """
        Remove an existing ``HierarchyScheme`` specified by its iterator name.

        Hierarchy schemes allow iteration over groups of atoms according to
        their metadata. For more information, see
        :class:`~openff.toolkit.topology.molecule.HierarchyScheme`.

        Parameters
        ----------
        iter_name : str

        See also
        --------
        Molecule.add_hierarchy_scheme, Molecule.update_hierarchy_schemes,
        Molecule.hierarchy_schemes, HierarchyScheme
        """
        if iter_name not in self._hierarchy_schemes:
            raise HierarchySchemeNotFoundException(
                f'Can not delete HierarchyScheme with name "{iter_name}" '
                f"because no HierarchyScheme with that iterator name exists"
            )
        self._hierarchy_schemes.pop(iter_name)

    def update_hierarchy_schemes(self, iter_names=None):
        """
        Infer a hierarchy from atom metadata according to the existing hierarchy
        schemes.

        Hierarchy schemes allow iteration over groups of atoms according to
        their metadata. For more information, see
        :class:`~openff.toolkit.topology.molecule.HierarchyScheme`.

        Parameters
        ----------
        iter_names : Iterable of str, Optional
            Only perceive hierarchy for HierarchySchemes that expose these
            iterator names. If not provided, all known hierarchies will be
            perceived, overwriting previous results if applicable.

        See also
        --------
        Molecule.add_hierarchy_scheme, Molecule.delete_hierarchy_schemes,
        Molecule.hierarchy_schemes, HierarchyScheme
        """
        if iter_names is None:
            iter_names = self._hierarchy_schemes.keys()

        for iter_name in iter_names:
            hierarchy_scheme = self._hierarchy_schemes[iter_name]
            hierarchy_scheme.perceive_hierarchy()

    def __getattr__(self, name: str) -> list["HierarchyElement"]:
        """If a requested attribute is not found, check the hierarchy schemes"""
        try:
            return self.__dict__["_hierarchy_schemes"][name].hierarchy_elements
        except KeyError:
            raise AttributeError(
                f"'{self.__class__.__name__}' object has no attribute {name!r}"
            )

    def __dir__(self):
        """Add the hierarchy scheme iterator names to dir"""
        return list(self._hierarchy_schemes.keys()) + list(super().__dir__())

    def to_smiles(
        self,
        isomeric: bool = True,
        explicit_hydrogens: bool = True,
        mapped: bool = False,
        toolkit_registry: TKR = GLOBAL_TOOLKIT_REGISTRY,
    ):
        """
        Return a canonical isomeric SMILES representation of the current molecule.
        A partially mapped smiles can also be generated for atoms of interest by supplying an `atom_map` to the
        properties dictionary.

        .. note :: RDKit and OpenEye versions will not necessarily return the same representation.

        Parameters
        ----------
        isomeric: bool optional, default= True
            return an isomeric smiles
        explicit_hydrogens: bool optional, default=True
            return a smiles string containing all hydrogens explicitly
        mapped: bool optional, default=False
            return a explicit hydrogen mapped smiles, the atoms to be mapped can be controlled by supplying an
            atom map into the properties dictionary. If no mapping is passed all atoms will be mapped in order, else
            an atom map dictionary from the current atom index to the map id should be supplied with no duplicates.
            The map ids (values) should start from 0 or 1.
        toolkit_registry : openff.toolkit.utils.toolkits.ToolkitRegistry or
            openff.toolkit.utils.toolkits.ToolkitWrapper, optional, default=None
            :class:`ToolkitRegistry` or :class:`ToolkitWrapper` to use for SMILES conversion

        Returns
        -------
        smiles : str
            Canonical isomeric explicit-hydrogen SMILES

        Examples
        --------

        >>> from openff.toolkit.utils import get_data_file_path
        >>> sdf_filepath = get_data_file_path('molecules/ethanol.sdf')
        >>> molecule = Molecule(sdf_filepath)
        >>> smiles = molecule.to_smiles()

        """
        # Figure out which toolkit should be used to create the SMILES
        if isinstance(toolkit_registry, ToolkitRegistry):
            to_smiles_method = toolkit_registry.resolve("to_smiles")
        elif isinstance(toolkit_registry, ToolkitWrapper):
            to_smiles_method = toolkit_registry.to_smiles  # type: ignore[attr-defined]
        else:
            raise InvalidToolkitRegistryError(
                "Invalid toolkit_registry passed to to_smiles. Expected ToolkitRegistry or ToolkitWrapper. "
                f"Got {type(toolkit_registry)}"
            )

        # Get a string representation of the function containing the toolkit name so we can check
        # if a SMILES was already cached for this molecule. This will return, for example
        # "RDKitToolkitWrapper.to_smiles"
        smiles_hash = (
            to_smiles_method.__qualname__
            + str(isomeric)
            + str(explicit_hydrogens)
            + str(mapped)
        )
        smiles_hash += str(self._properties.get("atom_map", None))
        # Check to see if a SMILES for this molecule was already cached using this method
        if smiles_hash in self._cached_smiles:
            return self._cached_smiles[smiles_hash]
        else:
            smiles = to_smiles_method(self, isomeric, explicit_hydrogens, mapped)
            self._cached_smiles[smiles_hash] = smiles
            return smiles

    @classmethod
    def from_inchi(
        cls: type[FM],
        inchi: str,
        allow_undefined_stereo: bool = False,
        toolkit_registry: TKR = GLOBAL_TOOLKIT_REGISTRY,
        name: str = "",
    ) -> FM:
        """
        Construct a Molecule from a InChI representation

        Parameters
        ----------
        inchi : str
            The InChI representation of the molecule.

        allow_undefined_stereo : bool, default=False
            Whether to accept InChI with undefined stereochemistry. If False,
            an exception will be raised if a InChI with undefined stereochemistry
            is passed into this function.

        toolkit_registry : openff.toolkit.utils.toolkits.ToolRegistry
            or openff.toolkit.utils.toolkits.ToolkitWrapper, optional, default=None
            :class:`ToolkitRegistry` or :class:`ToolkitWrapper` to use for InChI-to-molecule conversion

        name : str, default=""
            An optional name for the output molecule

        Returns
        -------
        molecule : openff.toolkit.topology.Molecule

        Examples
        --------
        Make cis-1,2-Dichloroethene:

        >>> molecule = Molecule.from_inchi('InChI=1S/C2H2Cl2/c3-1-2-4/h1-2H/b2-1-')
        """

        if isinstance(toolkit_registry, ToolkitRegistry):
            molecule = toolkit_registry.call(
                "from_inchi",
                inchi,
                _cls=cls,
                allow_undefined_stereo=allow_undefined_stereo,
                name=name,
            )
        elif isinstance(toolkit_registry, ToolkitWrapper):
            toolkit = toolkit_registry
            molecule = toolkit.from_inchi(  # type: ignore[attr-defined]
                inchi,
                _cls=cls,
                allow_undefined_stereo=allow_undefined_stereo,
                name=name,
            )
        else:
            raise InvalidToolkitRegistryError(
                "Invalid toolkit_registry passed to from_inchi. Expected ToolkitRegistry or ToolkitWrapper. "
                f"Got {type(toolkit_registry)}"
            )

        return molecule

    def to_inchi(
        self,
        fixed_hydrogens: bool = False,
        toolkit_registry: TKR = GLOBAL_TOOLKIT_REGISTRY,
    ) -> str:
        """
        Create an InChI string for the molecule using the requested toolkit backend.
        InChI is a standardised representation that does not capture tautomers unless specified using the fixed
        hydrogen layer.

        For information on InChi see here https://iupac.org/who-we-are/divisions/division-details/inchi/

        Parameters
        ----------
        fixed_hydrogens: bool, default=False
            If a fixed hydrogen layer should be added to the InChI, if `True` this will produce a non standard
            specific InChI string of the molecule.

        toolkit_registry : openff.toolkit.utils.toolkits.ToolRegistry
            or openff.toolkit.utils.toolkits.ToolkitWrapper, optional, default=None
            :class:`ToolkitRegistry` or :class:`ToolkitWrapper` to use for molecule-to-InChI conversion

        Returns
        --------
        inchi: str
            The InChI string of the molecule.

        Raises
        -------
        InvalidToolkitRegistryError
             If an invalid object is passed as the toolkit_registry parameter
        """

        if isinstance(toolkit_registry, ToolkitRegistry):
            inchi = toolkit_registry.call(
                "to_inchi", self, fixed_hydrogens=fixed_hydrogens
            )
        elif isinstance(toolkit_registry, ToolkitWrapper):
            toolkit = toolkit_registry
            inchi = toolkit.to_inchi(self, fixed_hydrogens=fixed_hydrogens)  # type: ignore[attr-defined]
        else:
            raise InvalidToolkitRegistryError(
                "Invalid toolkit_registry passed to to_inchi. Expected ToolkitRegistry or ToolkitWrapper. "
                f"Got {type(toolkit_registry)}"
            )

        return inchi

    def to_inchikey(
        self,
        fixed_hydrogens: bool = False,
        toolkit_registry: TKR = GLOBAL_TOOLKIT_REGISTRY,
    ):
        """
        Create an InChIKey for the molecule using the requested toolkit backend.
        InChIKey is a standardised representation that does not capture tautomers unless specified
        using the fixed hydrogen layer.

        For information on InChi see here https://iupac.org/who-we-are/divisions/division-details/inchi/

        Parameters
        ----------
        fixed_hydrogens: bool, default=False
            If a fixed hydrogen layer should be added to the InChI, if `True` this will produce a non standard specific
            InChI string of the molecule.

        toolkit_registry : openff.toolkit.utils.toolkits.ToolRegistry
            or openff.toolkit.utils.toolkits.ToolkitWrapper, optional, default=None
            :class:`ToolkitRegistry` or :class:`ToolkitWrapper` to use for molecule-to-InChIKey conversion

        Returns
        --------
        inchi_key: str
            The InChIKey representation of the molecule.

        Raises
        -------
        InvalidToolkitRegistryError
             If an invalid object is passed as the toolkit_registry parameter
        """

        if isinstance(toolkit_registry, ToolkitRegistry):
            inchi_key = toolkit_registry.call(
                "to_inchikey", self, fixed_hydrogens=fixed_hydrogens
            )
        elif isinstance(toolkit_registry, ToolkitWrapper):
            toolkit = toolkit_registry
            inchi_key = toolkit.to_inchikey(self, fixed_hydrogens=fixed_hydrogens)  # type: ignore[attr-defined]
        else:
            raise InvalidToolkitRegistryError(
                "Invalid toolkit_registry passed to to_inchikey. Expected ToolkitRegistry or ToolkitWrapper. "
                f"Got {type(toolkit_registry)}"
            )

        return inchi_key

    @classmethod
    def from_smiles(
        cls: type[FM],
        smiles: str,
        hydrogens_are_explicit: bool = False,
        toolkit_registry: TKR = GLOBAL_TOOLKIT_REGISTRY,
        allow_undefined_stereo: bool = False,
        name: str = "",
    ) -> FM:
        """
        Construct a ``Molecule`` from a SMILES representation

        The order of atoms in the ``Molecule`` is unspecified and may change
        from version to version or with different toolkits. SMILES atom
        indices (also known as atom maps) are not used to order atoms; instead,
        they are stored in the produced molecule's properties attribute,
        accessible via ``molecule.properties["atom_map"]``. The atom map is
        stored as a dictionary mapping molecule atom indices to SMILES atom
        maps. To order atoms according to SMILES atom indices, see
        :py:meth:`Molecule.from_mapped_smiles`, which helpfully raises an
        exception if any atom map is missing, duplicated, or out-of-range,
        or else :py:meth:`Molecule.remap` for arbitrary remaps.

        Parameters
        ----------
        smiles
            The SMILES representation of the molecule.
        hydrogens_are_explicit
            If ``True``, forbid the cheminformatics toolkit from inferring
            hydrogen atoms not explicitly specified in the SMILES.
        toolkit_registry
            The cheminformatics toolkit to use to interpret the SMILES.
        allow_undefined_stereo
            Whether to accept SMILES with undefined stereochemistry. If
            ``False``, an exception will be raised if a SMILES with undefined
            stereochemistry is passed into this function.
        name : str, default=""
            An optional name for the output molecule


        Raises
        ------
        RadicalsNotSupportedError
            If any atoms in the input molecule contain radical electrons.

        Examples
        --------

        Create a ``Molecule`` representing toluene from SMILES:

        >>> molecule = Molecule.from_smiles('Cc1ccccc1')

        Create a ``Molecule`` representing phenol from SMILES with the oxygen
        at atom index 0 (SMILES indices begin at 1):

        >>> molecule = Molecule.from_smiles('c1ccccc1[OH:1]')
        >>> molecule = molecule.remap(
        ...     {k: v - 1 for k, v in molecule.properties["atom_map"].items()},
        ...     partial=True,
        ... )
        >>> assert molecule.atom(0).symbol == "O"

        See Also
        --------
        from_mapped_smiles, remap

        """
        if isinstance(toolkit_registry, ToolkitRegistry):
            molecule = toolkit_registry.call(
                "from_smiles",
                smiles,
                hydrogens_are_explicit=hydrogens_are_explicit,
                allow_undefined_stereo=allow_undefined_stereo,
                _cls=cls,
                name=name,
            )
        elif isinstance(toolkit_registry, ToolkitWrapper):
            toolkit = toolkit_registry
            molecule = toolkit.from_smiles(  # type: ignore[attr-defined]
                smiles,
                hydrogens_are_explicit=hydrogens_are_explicit,
                allow_undefined_stereo=allow_undefined_stereo,
                _cls=cls,
                name=name,
            )
        else:
            raise InvalidToolkitRegistryError(
                "Invalid toolkit_registry passed to from_smiles. Expected ToolkitRegistry or ToolkitWrapper. "
                f"Got {type(toolkit_registry)}"
            )

        if "atom_map" in molecule._properties:
            if len(molecule._properties["atom_map"]) == molecule.n_atoms:
                warnings.warn(
                    "Warning! Fully mapped SMILES pattern passed to `from_smiles`. The atom map is "
                    "stored as a property in `Molecule._properties`, but these indices are NOT "
                    "used to determine atom ordering. To use these indices for atom ordering, use "
                    "`Molecule.from_mapped_smiles`.",
                    AtomMappingWarning,
                    stacklevel=2,
                )

        return molecule

    def _is_exactly_the_same_as(self, other):
        for atom1, atom2 in zip(self.atoms, other.atoms):
            if (
                (atom1.atomic_number != atom2.atomic_number)
                or (atom1.formal_charge != atom2.formal_charge)
                or (atom1.is_aromatic != atom2.is_aromatic)
                or (atom1.stereochemistry != atom2.stereochemistry)
            ):
                return False
        for bond1, bond2 in zip(self.bonds, other.bonds):
            if (
                (bond1.atom1_index != bond2.atom1_index)
                or (bond1.atom2_index != bond2.atom2_index)
                or (bond1.is_aromatic != bond2.is_aromatic)
                or (bond1.stereochemistry != bond2.stereochemistry)
            ):
                return False
        return True

    @staticmethod
    def are_isomorphic(
        mol1: Union["FrozenMolecule", "_SimpleMolecule", nx.Graph],
        mol2: Union["FrozenMolecule", "_SimpleMolecule", nx.Graph],
        return_atom_map: bool = False,
        aromatic_matching: bool = True,
        formal_charge_matching: bool = True,
        bond_order_matching: bool = True,
        atom_stereochemistry_matching: bool = True,
        bond_stereochemistry_matching: bool = True,
        strip_pyrimidal_n_atom_stereo: bool = True,
        toolkit_registry: TKR = GLOBAL_TOOLKIT_REGISTRY,
    ) -> tuple[bool, Optional[dict[int, int]]]:
        """
        Determine if ``mol1`` is isomorphic to ``mol2``.

        ``are_isomorphic()`` compares two molecule's graph representations and
        the chosen node/edge attributes. Connections and atomic numbers are
        always checked.

        If nx.Graphs() are given they must at least have ``atomic_number``
        attributes on nodes. Other attributes that ``are_isomorphic()`` can
        optionally check...

        -  ... in nodes are:

           -  ``is_aromatic``
           -  ``formal_charge``
           -  ``stereochemistry``

        -  ... in edges are:

           -  ``is_aromatic``
           -  ``bond_order``
           -  ``stereochemistry``

        By default, all attributes are checked, but stereochemistry around
        pyrimidal nitrogen is ignored.

        .. warning :: This API is experimental and subject to change.

        Parameters
        ----------
        mol1 : an openff.toolkit.topology.molecule.FrozenMolecule or nx.Graph()
            The first molecule to test for isomorphism.

        mol2 : an openff.toolkit.topology.molecule.FrozenMolecule or nx.Graph()
            The second molecule to test for isomorphism.

        return_atom_map: bool, default=False, optional
            Return a ``dict`` containing the atomic mapping, otherwise ``None``.
            Only processed if inputs are isomorphic, will always return ``None`` if
            inputs are not isomorphic.

        aromatic_matching: bool, default=True, optional
            If ``False``, aromaticity of graph nodes and edges are ignored for
            the purpose of determining isomorphism.

        formal_charge_matching: bool, default=True, optional
            If ``False``, formal charges of graph nodes are ignored for
            the purpose of determining isomorphism.

        bond_order_matching: bool, default=True, optional
            If ``False``, bond orders of graph edges are ignored for
            the purpose of determining isomorphism.

        atom_stereochemistry_matching : bool, default=True, optional
            If ``False``, atoms' stereochemistry is ignored for the
            purpose of determining isomorphism.

        bond_stereochemistry_matching : bool, default=True, optional
            If ``False``, bonds' stereochemistry is ignored for the
            purpose of determining isomorphism.

        strip_pyrimidal_n_atom_stereo: bool, default=True, optional
            If ``True``, any stereochemistry defined around pyrimidal
            nitrogen stereocenters will be disregarded in the isomorphism
            check.

        toolkit_registry : openff.toolkit.utils.toolkits.ToolkitRegistry
            or openff.toolkit.utils.toolkits.ToolkitWrapper, optional, default=None
            :class:`ToolkitRegistry` or :class:`ToolkitWrapper` to use for
            removing stereochemistry from pyrimidal nitrogens.

        Returns
        -------
        molecules_are_isomorphic : bool

        atom_map : default=None, Optional,
            [dict[int,int]] ordered by mol1 indexing {mol1_index: mol2_index}
            If molecules are not isomorphic given input arguments, will return None instead of dict.
        """
        import networkx as nx

        _cls = FrozenMolecule

        if isinstance(mol1, nx.Graph) and isinstance(mol2, nx.Graph):
            pass

        elif isinstance(mol1, nx.Graph):
            assert isinstance(mol2, _cls)

        elif isinstance(mol2, nx.Graph):
            assert isinstance(mol1, _cls)

        else:
            # static methods (by definition) know nothing about their class,
            # so the class to compare to must be hard-coded here
            if not (isinstance(mol1, _cls) and isinstance(mol2, _cls)):
                return False, None

        def _object_to_n_atoms(obj):
            if isinstance(obj, FrozenMolecule):
                return obj.n_atoms
            elif isinstance(obj, nx.Graph):
                return obj.number_of_nodes()
            else:
                raise TypeError(
                    "are_isomorphic accepts a NetworkX Graph or OpenFF "
                    + f"(Frozen)Molecule, not {type(obj)}"
                )

        # Quick number of atoms check. Important for large molecules
        if _object_to_n_atoms(mol1) != _object_to_n_atoms(mol2):
            return False, None

        # If the number of atoms match, check the Hill formula
        if Molecule._object_to_hill_formula(mol1) != Molecule._object_to_hill_formula(
            mol2
        ):
            return False, None

        # Do a quick check to see whether the inputs are totally identical (including being in the same atom order)
        if isinstance(mol1, FrozenMolecule) and isinstance(mol2, FrozenMolecule):
            if mol1._is_exactly_the_same_as(mol2):
                if return_atom_map:
                    return True, {i: i for i in range(mol1.n_atoms)}
                else:
                    return True, None

        # Build the user defined matching functions
        def node_match_func(x, y):
            # always match by atleast atomic number
            is_equal = x["atomic_number"] == y["atomic_number"]
            if aromatic_matching:
                is_equal &= x["is_aromatic"] == y["is_aromatic"]
            if formal_charge_matching:
                is_equal &= x["formal_charge"] == y["formal_charge"]
            if atom_stereochemistry_matching:
                is_equal &= x["stereochemistry"] == y["stereochemistry"]
            return is_equal

        # check if we want to do any bond matching if not the function is None
        if aromatic_matching or bond_order_matching or bond_stereochemistry_matching:

            def edge_match_func(x, y):
                # We don't need to check the exact bond order (which is 1 or 2)
                # if the bond is aromatic. This way we avoid missing a match only
                # if the alternate bond orders 1 and 2 are assigned differently.
                if aromatic_matching and bond_order_matching:
                    is_equal = (x["is_aromatic"] == y["is_aromatic"]) or (
                        x["bond_order"] == y["bond_order"]
                    )
                elif aromatic_matching:
                    is_equal = x["is_aromatic"] == y["is_aromatic"]
                elif bond_order_matching:
                    is_equal = x["bond_order"] == y["bond_order"]
                else:
                    is_equal = None
                if bond_stereochemistry_matching:
                    if is_equal is None:
                        is_equal = x["stereochemistry"] == y["stereochemistry"]
                    else:
                        is_equal &= x["stereochemistry"] == y["stereochemistry"]

                return is_equal

        else:
            edge_match_func = None  # type: ignore

        # Here we should work out what data type we have, also deal with lists?
        def to_networkx(data: Union[FrozenMolecule, nx.Graph]) -> nx.Graph:
            """For the given data type, return the networkx graph"""
            if strip_pyrimidal_n_atom_stereo:
                SMARTS = "[N+0X3:1](-[*])(-[*])(-[*])"

            if isinstance(data, FrozenMolecule):
                # Molecule class instance
                if strip_pyrimidal_n_atom_stereo:
                    # Make a copy of the molecule so we don't modify the original
                    data = deepcopy(data)
                    data.strip_atom_stereochemistry(
                        SMARTS, toolkit_registry=toolkit_registry
                    )
                return data.to_networkx()

            elif isinstance(data, nx.Graph):
                return data

            else:
                raise NotImplementedError(
                    f"The input type {type(data)} is not supported,"
                    f"please supply an openff.toolkit.topology.molecule.Molecule "
                    f"or networkx.Graph representation of the molecule."
                )

        mol1_netx = to_networkx(mol1)
        mol2_netx = to_networkx(mol2)

        from networkx.algorithms.isomorphism import GraphMatcher  # type: ignore

        GM = GraphMatcher(
            mol1_netx, mol2_netx, node_match=node_match_func, edge_match=edge_match_func
        )
        isomorphic = GM.is_isomorphic()

        if isomorphic and return_atom_map:
            topology_atom_map = GM.mapping

            # reorder the mapping by keys
            sorted_mapping = {}
            for key in sorted(topology_atom_map.keys()):
                sorted_mapping[key] = topology_atom_map[key]

            return isomorphic, sorted_mapping

        else:
            return isomorphic, None

    def is_isomorphic_with(
        self, other: Union["FrozenMolecule", "_SimpleMolecule", nx.Graph], **kwargs
    ) -> bool:
        """
        Check if the molecule is isomorphic with the other molecule which can be an openff.toolkit.topology.Molecule
        or nx.Graph(). Full matching is done using the options described bellow.

        .. warning :: This API is experimental and subject to change.

        Parameters
        ----------
        other: openff.toolkit.topology.Molecule or nx.Graph()

        aromatic_matching: bool, default=True, optional
        compare the aromatic attributes of bonds and atoms.

        formal_charge_matching: bool, default=True, optional
        compare the formal charges attributes of the atoms.

        bond_order_matching: bool, deafult=True, optional
        compare the bond order on attributes of the bonds.

        atom_stereochemistry_matching : bool, default=True, optional
            If ``False``, atoms' stereochemistry is ignored for the
            purpose of determining equality.

        bond_stereochemistry_matching : bool, default=True, optional
            If ``False``, bonds' stereochemistry is ignored for the
            purpose of determining equality.

        strip_pyrimidal_n_atom_stereo: bool, default=True, optional
            If ``True``, any stereochemistry defined around pyrimidal
            nitrogen stereocenters will be disregarded in the isomorphism
            check.

        toolkit_registry : openff.toolkit.utils.toolkits.ToolkitRegistry
            or openff.toolkit.utils.toolkits.ToolkitWrapper, optional, default=None
            :class:`ToolkitRegistry` or :class:`ToolkitWrapper` to use for
            removing stereochemistry from pyrimidal nitrogens.

        Returns
        -------
        isomorphic : bool
        """

        return Molecule.are_isomorphic(
            self,
            other,
            return_atom_map=False,
            aromatic_matching=kwargs.get("aromatic_matching", True),
            formal_charge_matching=kwargs.get("formal_charge_matching", True),
            bond_order_matching=kwargs.get("bond_order_matching", True),
            atom_stereochemistry_matching=kwargs.get(
                "atom_stereochemistry_matching", True
            ),
            bond_stereochemistry_matching=kwargs.get(
                "bond_stereochemistry_matching", True
            ),
            strip_pyrimidal_n_atom_stereo=kwargs.get(
                "strip_pyrimidal_n_atom_stereo", True
            ),
            toolkit_registry=kwargs.get("toolkit_registry", GLOBAL_TOOLKIT_REGISTRY),
        )[0]

    def generate_conformers(
        self,
        toolkit_registry: TKR = GLOBAL_TOOLKIT_REGISTRY,
        n_conformers: int = 10,
        rms_cutoff: Optional[Quantity] = None,
        clear_existing: bool = True,
        make_carboxylic_acids_cis: bool = True,
    ):
        """
        Generate conformers for this molecule using an underlying toolkit.

        If ``n_conformers=0``, no toolkit wrapper will be called. If ``n_conformers=0``
        and ``clear_existing=True``, ``molecule.conformers`` will be set to ``None``.

        Parameters
        ----------
        toolkit_registry : openff.toolkit.utils.toolkits.ToolkitRegistry or
            openff.toolkit.utils.toolkits.ToolkitWrapper, optional, default=None
            :class:`ToolkitRegistry` or :class:`ToolkitWrapper` to use for SMILES-to-molecule conversion
        n_conformers : int, default=1
            The maximum number of conformers to produce
        rms_cutoff : openff.unit.Quantity-wrapped float, in units of distance, optional, default=None
            The minimum RMS value at which two conformers are considered redundant and one is deleted. Precise
            implementation of this cutoff may be toolkit-dependent. If ``None``, the cutoff is set to be the
            default value for each ``ToolkitWrapper`` (generally 1 Angstrom).
        clear_existing : bool, default=True
            Whether to overwrite existing conformers for the molecule
        make_carboxylic_acids_cis: bool, default=True
            Guarantee all conformers have exclusively cis carboxylic acid groups (COOH)
            by rotating the proton in any trans carboxylic acids 180 degrees around the
            C-O bond. Works around a bug in conformer generation by the OpenEye toolkit
            where trans COOH is much more common than it should be.

        Examples
        --------

        >>> molecule = Molecule.from_smiles('CCCCCC')
        >>> molecule.generate_conformers()

        Raises
        ------
        InvalidToolkitRegistryError
            If an invalid object is passed as the toolkit_registry parameter

        """
        # If no conformers are requested, do not call to a ToolkitWrapper at all
        if n_conformers == 0:
            if clear_existing:
                self._conformers = None
            return

        if isinstance(toolkit_registry, ToolkitRegistry):
            return toolkit_registry.call(
                "generate_conformers",
                self,
                n_conformers=n_conformers,
                rms_cutoff=rms_cutoff,
                clear_existing=clear_existing,
                raise_exception_types=[],
                make_carboxylic_acids_cis=make_carboxylic_acids_cis,
            )
        elif isinstance(toolkit_registry, ToolkitWrapper):
            toolkit = toolkit_registry
            return toolkit.generate_conformers(  # type: ignore[attr-defined]
                self,
                n_conformers=n_conformers,
                rms_cutoff=rms_cutoff,
                clear_existing=clear_existing,
                make_carboxylic_acids_cis=make_carboxylic_acids_cis,
            )
        else:
            raise InvalidToolkitRegistryError(
                "Invalid toolkit_registry passed to generate_conformers. Expected ToolkitRegistry or ToolkitWrapper. "
                f"Got {type(toolkit_registry)}"
            )

    def _make_carboxylic_acids_cis(
        self, toolkit_registry: TKR = GLOBAL_TOOLKIT_REGISTRY
    ):
        """
        Rotate dihedral angle of any conformers with trans COOH groups so they are cis

        Carboxylic acid groups almost always exist in nature in the cis conformation,
        with the hydrogen atom in between the two oxygen atoms::

                  O----H
                 /
                /
               /
            --C
               \\
                \\
                  O

        However, the OpenEye toolkit frequently produces carboxylic acid geometries
        in the unrealistic trans conformation::

             H----O
                 /
                /
               /
            --C
               \\
                \\
                  O

        This method converts all conformers in the molecule with the trans conformation
        into the corresponding cis conformer by rotating the OH bond around the CO bond
        by 180 degrees. Carboxylic acids that are already cis are unchanged. Carboxylic
        acid groups are considered cis if their O-C-O-H dihedral angle is acute.

        Parameters
        ----------
        toolkit_registry : openff.toolkit.utils.toolkits.ToolkitRegistry
            or openff.toolkit.utils.toolkits.ToolkitWrapper, optional, default=None
            :class:`ToolkitRegistry` or :class:`ToolkitWrapper` to use for SMILES-to-molecule conversion
        """

        # Return early if there are no conformers
        if not self._conformers:
            return

        # Convert all conformers into one big array
        conformers = np.asarray([q.m_as(unit.angstrom) for q in self._conformers])

        # Scan the molecule for carboxylic acids
        cooh_indices = self.chemical_environment_matches(
            "[C:2]([O:3][H:4])=[O:1]", toolkit_registry=toolkit_registry
        )
        n_conformers, n_cooh_groups = len(conformers), len(cooh_indices)
        # Exit early if there are no carboxylic acids
        if not n_cooh_groups:
            return

        # Pull out the coordinates of all carboxylic acid groups into cooh_xyz
        cooh_xyz = conformers[:, cooh_indices, :]
        assert cooh_xyz.shape == (n_conformers, n_cooh_groups, 4, 3)

        def dot(a, b):
            """Compute dot product along last axis of arrays"""
            return np.sum(a * b, axis=-1)[..., np.newaxis]

        def norm(a):
            """Compute norm along last axis of array"""
            return np.linalg.norm(a, axis=-1)[..., np.newaxis]

        def dihedral(a):
            """Compute dihedrals of array with shape (..., 4, 3)"""
            # Praxeolitic formula
            # 1 sqrt, 1 cross product
            # from https://stackoverflow.com/q/20305272
            p0 = a[..., 0, :]
            p1 = a[..., 1, :]
            p2 = a[..., 2, :]
            p3 = a[..., 3, :]

            b0 = -1.0 * (p1 - p0)
            b1 = p2 - p1
            b2 = p3 - p2

            # normalize b1 so that it does not influence magnitude of vector
            # rejections that come next
            b1 /= norm(b1)

            # vector rejections
            # v = projection of b0 onto plane perpendicular to b1
            #   = b0 minus component that aligns with b1
            # w = projection of b2 onto plane perpendicular to b1
            #   = b2 minus component that aligns with b1
            v = b0 - dot(b0, b1) * b1
            w = b2 - dot(b2, b1) * b1

            # angle between v and w in a plane is the torsion angle
            # v and w may not be normalized but that's fine since tan is y/x
            x = dot(v, w)
            y = dot(np.cross(b1, v), w)
            return np.arctan2(y, x)

        dihedrals = dihedral(cooh_xyz)
        assert dihedrals.shape == (n_conformers, n_cooh_groups, 1)
        dihedrals.shape = (n_conformers, n_cooh_groups, 1, 1)

        # Get indices of trans COOH groups
        trans_indices = np.logical_not(
            np.logical_and((-np.pi / 2) < dihedrals, dihedrals < (np.pi / 2))
        )
        # Expand array so it can be used to index cooh_xyz
        trans_indices = np.repeat(trans_indices, repeats=4, axis=2)
        trans_indices = np.repeat(trans_indices, repeats=3, axis=3)
        # Get indices of individual atoms in trans COOH groups (except terminal O)
        trans_indices_h = trans_indices.copy()
        trans_indices_h[:, :, (0, 1, 2), :] = False
        trans_indices_c = trans_indices.copy()
        trans_indices_c[:, :, (0, 2, 3), :] = False
        trans_indices_o = trans_indices.copy()
        trans_indices_o[:, :, (0, 1, 3), :] = False

        # Rotate OH around CO bond
        # We want to rotate H 180 degrees around the CO bond (b1)
        c = cooh_xyz[trans_indices_c].reshape(-1, 3)
        o = cooh_xyz[trans_indices_o].reshape(-1, 3)
        h = cooh_xyz[trans_indices_h].reshape(-1, 3)
        # Axis is defined as the line from the origin along a unit vector, so
        # move C to the origin and normalize
        point = h - c
        axis = o - c
        axis /= norm(axis)
        # Do the rotation
        # https://en.wikipedia.org/wiki/Rotation_matrix#Rotation_matrix_from_axis_and_angle
        rotated = axis * (dot(axis, point)) - np.cross(np.cross(axis, point), axis)
        # Move rotated point back to original coordinates
        rotated = rotated + c

        # Update the coordinates
        cooh_xyz[trans_indices_h] = rotated.reshape((-1))

        # Update conformers with rotated coordinates
        conformers[:, cooh_indices, :] = cooh_xyz

        # Return conformers to original type
        self._conformers = [Quantity(conf, unit.angstrom) for conf in conformers]

    def apply_elf_conformer_selection(
        self,
        percentage: float = 2.0,
        limit: int = 10,
        toolkit_registry: Optional[
            Union[ToolkitRegistry, ToolkitWrapper]
        ] = GLOBAL_TOOLKIT_REGISTRY,
        **kwargs,
    ):
        """Select a set of diverse conformers from the molecule's conformers with ELF.

        Applies the `Electrostatically Least-interacting Functional groups method
        <https://docs.eyesopen.com/toolkits/python/quacpactk/molchargetheory.html#elf-conformer-selection>`_
        to select a set of diverse conformers which have minimal
        electrostatically strongly interacting functional groups from the
        molecule's conformers.

        Parameters
        ----------
        toolkit_registry
            The underlying toolkit to use to select the ELF conformers.
        percentage
            The percentage of conformers with the lowest electrostatic
            interaction energies to greedily select from.
        limit
            The maximum number of conformers to select.

        Notes
        -----
        * The input molecule should have a large set of conformers already
          generated to select the ELF conformers from.
        * The selected conformers will be retained in the `conformers` list
          while unselected conformers will be discarded.

        See Also
        --------
        openff.toolkit.utils.toolkits.OpenEyeToolkitWrapper.apply_elf_conformer_selection
        openff.toolkit.utils.toolkits.RDKitToolkitWrapper.apply_elf_conformer_selection
        """
        if isinstance(toolkit_registry, ToolkitRegistry):
            toolkit_registry.call(
                "apply_elf_conformer_selection",
                molecule=self,
                percentage=percentage,
                limit=limit,
                **kwargs,
            )
        elif isinstance(toolkit_registry, ToolkitWrapper):
            toolkit = toolkit_registry
            toolkit.apply_elf_conformer_selection(  # type: ignore[attr-defined]
                molecule=self, percentage=percentage, limit=limit, **kwargs
            )
        else:
            raise InvalidToolkitRegistryError(
                f"Invalid toolkit_registry passed to apply_elf_conformer_selection."
                f"Expected ToolkitRegistry or ToolkitWrapper. Got "
                f"{type(toolkit_registry)}"
            )

    def assign_partial_charges(
        self,
        partial_charge_method: str,
        strict_n_conformers: bool = False,
        use_conformers: Optional[Iterable[Quantity]] = None,
        toolkit_registry: TKR = GLOBAL_TOOLKIT_REGISTRY,
        normalize_partial_charges: bool = True,
    ):
        """
        Calculate partial atomic charges and store them in the molecule.

        ``assign_partial_charges`` computes charges using the specified toolkit
        and assigns the new values to the ``partial_charges`` attribute.
        Supported charge methods vary from toolkit to toolkit, but some
        supported methods are:

        - ``"am1bcc"``
        - ``"am1bccelf10"`` (requires OpenEye Toolkits)
        - ``"am1-mulliken"``
        - ``"mmff94"``
        - ``"gasteiger"``

        By default, the conformers on the input molecule are not used
        in the charge calculation. Instead, any conformers needed for
        the charge calculation are generated by this method. If this
        behavior is undesired, specific conformers can be provided via the
        ``use_conformers`` argument.

        ELF10 methods will neither fail nor warn when fewer than the
        expected number of conformers could be generated, as many small
        molecules are too rigid to provide a large number of conformers. Note
        that only the ``"am1bccelf10"`` partial charge method uses ELF
        conformer selection; the ``"am1bcc"`` method only uses a single
        conformer. This may confuse users as the `ToolkitAM1BCC`_ SMIRNOFF
        tag in a force field file defines that AM1BCC-ELF10 should be used
        if the OpenEye Toolkits are available.

        For more supported charge methods and their details, see the
        corresponding methods in each toolkit wrapper:

        - :meth:`OpenEyeToolkitWrapper.assign_partial_charges \
          <openff.toolkit.utils.toolkits.OpenEyeToolkitWrapper.assign_partial_charges>`
        - :meth:`RDKitToolkitWrapper.assign_partial_charges \
          <openff.toolkit.utils.toolkits.RDKitToolkitWrapper.assign_partial_charges>`
        - :meth:`AmberToolsToolkitWrapper.assign_partial_charges \
          <openff.toolkit.utils.toolkits.AmberToolsToolkitWrapper.assign_partial_charges>`
        - :meth:`BuiltInToolkitWrapper.assign_partial_charges \
          <openff.toolkit.utils.toolkits.BuiltInToolkitWrapper.assign_partial_charges>`

        .. _ToolkitAM1BCC: https://openforcefield.github.io/standards/standards/smirnoff/\
            #toolkitam1bcc-temporary-support-for-toolkit-based-am1-bcc-partial-charges

        Parameters
        ----------
        partial_charge_method : string
            The partial charge calculation method to use for partial charge
            calculation.
        strict_n_conformers : bool, default=False
            Whether to raise an exception if an invalid number of conformers is
            provided for the given charge method. If this is False and an
            invalid number of conformers is found, a warning will be raised.
        use_conformers : Arrays with shape (n_atoms, 3) and dimensions of distance
            Coordinates to use for partial charge calculation. If ``None``, an
            appropriate number of conformers will be generated.
        toolkit_registry
            :class:`ToolkitRegistry` or :class:`ToolkitWrapper` to use for the
            calculation.
        normalize_partial_charges : bool, default=True
            Whether to offset partial charges so that they sum to the total
            formal charge of the molecule. This is used to prevent accumulation
            of rounding errors when the partial charge assignment method returns
            values at limited precision.

        Examples
        --------

        Generate AM1 Mulliken partial charges. Conformers for the AM1
        calculation are generated automatically:

        >>> molecule = Molecule.from_smiles('CCCCCC')
        >>> molecule.assign_partial_charges('am1-mulliken')

        To use pre-generated conformations, use the ``use_conformers`` argument:

        >>> molecule = Molecule.from_smiles('CCCCCC')
        >>> molecule.generate_conformers(n_conformers=1)
        >>> molecule.assign_partial_charges(
        ...     'am1-mulliken',
        ...     use_conformers=molecule.conformers
        ... )

        Raises
        ------
        InvalidToolkitRegistryError
            If an invalid object is passed as the toolkit_registry parameter

        See Also
        --------
        openff.toolkit.utils.toolkits.OpenEyeToolkitWrapper.assign_partial_charges
        openff.toolkit.utils.toolkits.RDKitToolkitWrapper.assign_partial_charges
        openff.toolkit.utils.toolkits.AmberToolsToolkitWrapper.assign_partial_charges
        openff.toolkit.utils.toolkits.BuiltInToolkitWrapper.assign_partial_charges
        """

        # Raise a warning when users try to apply these charge methods to "large" molecules
        WARN_LARGE_MOLECULES: set[str] = {
            "am1bcc",
            "am1bccelf10",
            "am1-mulliken",
            "am1bccnosymspt",
            "am1elf10",
        }

        if partial_charge_method in WARN_LARGE_MOLECULES:
            if self.n_atoms > 150:
                warnings.warn(
                    f"Warning! Partial charge method '{partial_charge_method}' is not designed "
                    "for use on large (i.e. > 150 atoms) molecules and may crash or take hours to "
                    f"run on this molecule (found {self.n_atoms} atoms). For more, see "
                    "https://docs.openforcefield.org/projects/toolkit/en/stable/faq.html"
                    "#parameterizing-my-system-which-contains-a-large-molecule-is-taking-forever-whats-wrong",
                    stacklevel=2,
                )

        if isinstance(toolkit_registry, ToolkitRegistry):
            # We may need to try several toolkitwrappers to find one
            # that supports the desired partial charge method, so we
            # tell the ToolkitRegistry to continue trying ToolkitWrappers
            # if one raises an error (raise_exception_types=[])
            toolkit_registry.call(
                "assign_partial_charges",
                molecule=self,
                partial_charge_method=partial_charge_method,
                use_conformers=use_conformers,
                strict_n_conformers=strict_n_conformers,
                normalize_partial_charges=normalize_partial_charges,
                raise_exception_types=[],
                _cls=self.__class__,
            )
        elif isinstance(toolkit_registry, ToolkitWrapper):
            toolkit_wrapper: ToolkitWrapper = toolkit_registry
            toolkit_wrapper.assign_partial_charges(  # type: ignore[attr-defined]
                self,
                partial_charge_method=partial_charge_method,
                use_conformers=use_conformers,
                strict_n_conformers=strict_n_conformers,
                normalize_partial_charges=normalize_partial_charges,
                _cls=self.__class__,
            )
        else:
            raise InvalidToolkitRegistryError(
                f"Invalid toolkit_registry passed to assign_partial_charges."
                f"Expected ToolkitRegistry or ToolkitWrapper. Got  {type(toolkit_registry)}"
            )

    def _normalize_partial_charges(self):
        """
        Add offsets to each partial charge to ensure that they sum to the formal charge of the molecule,
        to the limit of a python float's precision. Modifies the partial charges in-place.
        """
        expected_charge = self.total_charge

        current_charge = 0.0 * unit.elementary_charge
        for pc in self.partial_charges:
            current_charge += pc

        charge_offset = (expected_charge - current_charge) / self.n_atoms

        self.partial_charges += charge_offset

    def assign_fractional_bond_orders(
        self,
        bond_order_model: Optional[str] = None,
        toolkit_registry: TKR = GLOBAL_TOOLKIT_REGISTRY,
        use_conformers: Optional[Iterable[Quantity]] = None,
    ):
        """
        Update and store list of bond orders this molecule.

        Bond orders are stored on each bond, in the
        ``bond.fractional_bond_order`` attribute.

        .. warning :: This API is experimental and subject to change.

        Parameters
        ----------
        toolkit_registry : openff.toolkit.utils.toolkits.ToolkitRegistry or
            openff.toolkit.utils.toolkits.ToolkitWrapper, optional, default=None
            :class:`ToolkitRegistry` or :class:`ToolkitWrapper` to use for SMILES-to-molecule conversion
        bond_order_model : string, optional. Default=None
            The bond order model to use for fractional bond order calculation. If ``None``, ``"am1-wiberg"`` is used.
        use_conformers : iterable of openff.unit.Quantity(np.array) with shape (n_atoms, 3) and dimension of distance,
            optional, default=None
            The conformers to use for fractional bond order calculation. If ``None``, an appropriate number
            of conformers will be generated by an available ``ToolkitWrapper``.

        Examples
        --------

        >>> from openff.toolkit import Molecule
        >>> molecule = Molecule.from_smiles('CCCCCC')
        >>> molecule.assign_fractional_bond_orders()

        Raises
        ------
        InvalidToolkitRegistryError
            If an invalid object is passed as the toolkit_registry parameter

        """

        if isinstance(toolkit_registry, ToolkitRegistry):
            return toolkit_registry.call(
                "assign_fractional_bond_orders",
                self,
                bond_order_model=bond_order_model,
                use_conformers=use_conformers,
            )
        elif isinstance(toolkit_registry, ToolkitWrapper):
            toolkit = toolkit_registry
            return toolkit.assign_fractional_bond_orders(  # type: ignore[attr-defined]
                self, bond_order_model=bond_order_model, use_conformers=use_conformers
            )
        else:
            raise InvalidToolkitRegistryError(
                f"Invalid toolkit_registry passed to assign_fractional_bond_orders. "
                f"Expected ToolkitRegistry or ToolkitWrapper. Got {type(toolkit_registry)}."
            )

    def _invalidate_cached_properties(self) -> None:
        """
        Indicate that the chemical entity has been altered.

        Note that this does not clear the `.properties` dictionary attribute.
        """
        self._conformers = None
        self._partial_charges = None
        self._propers: set[tuple[Atom, Atom, Atom, Atom]] = set()
        self._impropers: set[tuple[Atom, Atom, Atom, Atom]] = set()

        self._hill_formula = None
        self._cached_smiles = dict()
        # TODO: Clear fractional bond orders
        self._ordered_connection_table_hash = None
        for atom in self.atoms:
            if "_molecule_atom_index" in atom.__dict__:
                del atom.__dict__["_molecule_atom_index"]

    def to_networkx(self):
        """Generate a NetworkX undirected graph from the molecule.

        Nodes are Atoms labeled with atom indices and atomic elements (via the ``element`` node atrribute).
        Edges denote chemical bonds between Atoms.

        .. todo ::

           * Do we need a ``from_networkx()`` method? If so, what would the Graph be required to provide?
           * Should edges be labeled with discrete bond types in some aromaticity model?
           * Should edges be labeled with fractional bond order if a method is specified?
           * Should we add other per-atom and per-bond properties (e.g. partial charges) if present?
           * Can this encode bond/atom chirality?


        Returns
        -------
        graph : networkx.Graph
            The resulting graph, with nodes (atoms) labeled with atom indices, elements, stereochemistry and
            aromaticity flags and bonds with two atom indices, bond order, stereochemistry, and aromaticity flags

        Examples
        --------
        Retrieve the bond graph for imatinib (OpenEye toolkit required)

        >>> molecule = Molecule.from_iupac('imatinib')
        >>> nxgraph = molecule.to_networkx()

        """
        import networkx as nx

        G = nx.Graph()
        for atom in self.atoms:
            G.add_node(
                atom.molecule_atom_index,
                atomic_number=atom.atomic_number,
                is_aromatic=atom.is_aromatic,
                stereochemistry=atom.stereochemistry,
                formal_charge=atom.formal_charge,
            )
            # G.add_node(atom.molecule_atom_index, attr_dict={'atomic_number': atom.atomic_number})
        for bond in self.bonds:
            G.add_edge(
                bond.atom1_index,
                bond.atom2_index,
                bond_order=bond.bond_order,
                is_aromatic=bond.is_aromatic,
                stereochemistry=bond.stereochemistry,
            )
            # G.add_edge(bond.atom1_index, bond.atom2_index, attr_dict={'order':bond.bond_order})

        return G

    def find_rotatable_bonds(
        self,
        ignore_functional_groups: Optional[list[str]] = None,
        toolkit_registry: TKR = GLOBAL_TOOLKIT_REGISTRY,
    ) -> list[Bond]:
        """
        Find all bonds classed as rotatable ignoring any matched to the ``ignore_functional_groups`` list.

        Parameters
        ----------
        ignore_functional_groups: optional, list[str], default=None,
            A list of bond SMARTS patterns to be ignored when finding rotatable bonds.

        toolkit_registry: openff.toolkit.utils.toolkits.ToolkitRegistry
            or openff.toolkit.utils.toolkits.ToolkitWrapperl, optional, default=None
            :class:`ToolkitRegistry` or :class:`ToolkitWrapper` to use for SMARTS matching

        Returns
        -------
        bonds: list[openff.toolkit.topology.molecule.Bond]
            The list of openff.toolkit.topology.molecule.Bond instances which are rotatable.
        """

        # general rotatable bond smarts taken from RDKit
        # https://github.com/rdkit/rdkit/blob/1bf6ef3d65f5c7b06b56862b3fb9116a3839b229/rdkit/Chem/Lipinski.py#L47%3E
        rotatable_bond_smarts = "[!$(*#*)&!D1:1]-&!@[!$(*#*)&!D1:2]"

        # get all of the general matches
        general_matches = self.chemical_environment_matches(
            query=rotatable_bond_smarts, toolkit_registry=toolkit_registry
        )

        # this will give all forwards and backwards matches, so condense them down with this function
        def condense_matches(matches):
            condensed_matches = set()
            for m in matches:
                condensed_matches.add(tuple(sorted(m)))
            return condensed_matches

        general_bonds = condense_matches(general_matches)

        # now refine the list using the ignore groups
        if ignore_functional_groups is not None:
            matches_to_ignore = set()

            # make ignore_functional_groups an iterable object
            if isinstance(ignore_functional_groups, str):
                ignore_functional_groups = [ignore_functional_groups]
            else:
                try:
                    iter(ignore_functional_groups)
                except TypeError:
                    raise ValueError(
                        "Argument ignore_functional_groups must be iterable or str. "
                        f"Found type {type(ignore_functional_groups)=}"
                    )

            # find the functional groups to remove
            for functional_group in ignore_functional_groups:
                # note I run the searches through this function so they have to be SMIRKS?
                ignore_matches = self.chemical_environment_matches(
                    query=functional_group, toolkit_registry=toolkit_registry
                )
                ignore_matches = condense_matches(ignore_matches)
                # add the new matches to the matches to ignore
                matches_to_ignore.update(ignore_matches)

            # now remove all the matches
            for match in matches_to_ignore:
                try:
                    general_bonds.remove(match)
                # if the key is not in the list, the ignore pattern was not valid
                except KeyError:
                    continue

        # gather a list of bond instances to return
        rotatable_bonds = [self.get_bond_between(*bond) for bond in general_bonds]
        return rotatable_bonds

    def _add_atom(
        self,
        atomic_number: int,
        formal_charge: int,
        is_aromatic: bool,
        stereochemistry: Optional[str] = None,
        name: Optional[str] = None,
        metadata=None,
        invalidate_cache: bool = True,
    ) -> int:
        """
        Add an atom

        Parameters
        ----------
        atomic_number : int
            Atomic number of the atom
        formal_charge : int
            Formal charge of the atom
        is_aromatic : bool
            If True, atom is aromatic; if False, not aromatic
        stereochemistry : str, optional, default=None
            Either 'R' or 'S' for specified stereochemistry, or None if stereochemistry is irrelevant
        name : str, optional, default=None
            An optional name for the atom
        metadata : dict[str: (int, str)], default=None
            An optional dictionary where keys are strings and values are strings or ints. This is intended
            to record atom-level information used to inform hierarchy definition and iteration, such as
            grouping atom by residue and chain.
        invalidate_cache : bool, default=True
            Whether or not to invalidate the cache of the molecule upon the addition of this atom. This should
            be left to its default value (`True`) for safety.

        Returns
        -------
        index : int
            The index of the atom in the molecule

        Examples
        --------

        Define a methane molecule

        >>> molecule = Molecule()
        >>> molecule.name = 'methane'
        >>> C = molecule.add_atom(6, 0, False)
        >>> H1 = molecule.add_atom(1, 0, False)
        >>> H2 = molecule.add_atom(1, 0, False)
        >>> H3 = molecule.add_atom(1, 0, False)
        >>> H4 = molecule.add_atom(1, 0, False)
        >>> bond_idx = molecule.add_bond(C, H1, False, 1)
        >>> bond_idx = molecule.add_bond(C, H2, False, 1)
        >>> bond_idx = molecule.add_bond(C, H3, False, 1)
        >>> bond_idx = molecule.add_bond(C, H4, False, 1)

        """
        # Create an atom
        atom = Atom(
            atomic_number,
            formal_charge,
            is_aromatic,
            stereochemistry=stereochemistry,
            name=name,
            metadata=metadata,
            molecule=self,
        )
        self._atoms.append(atom)
        if invalidate_cache:
            self._invalidate_cached_properties()

        # Since we just appended it, we can just return the length - 1
        return len(self._atoms) - 1

    def _add_bond(
        self,
        atom1,
        atom2,
        bond_order,
        is_aromatic,
        stereochemistry=None,
        fractional_bond_order=None,
        invalidate_cache: bool = True,
    ):
        """
        Add a bond between two specified atom indices

        Parameters
        ----------
        atom1 : int or openff.toolkit.topology.molecule.Atom
            Index of first atom or first atom
        atom2_index : int or openff.toolkit.topology.molecule.Atom
            Index of second atom or second atom
        bond_order : int
            Integral bond order of Kekulized form
        is_aromatic : bool
            True if this bond is aromatic, False otherwise
        stereochemistry : str, optional, default=None
            Either 'E' or 'Z' for specified stereochemistry, or None if stereochemistry is irrelevant
        fractional_bond_order : float, optional, default=None
            The fractional (eg. Wiberg) bond order
        invalidate_cache : bool, default=True
            Whether or not to invalidate the cache of the molecule upon the addition of this atom. This should
            be left to its default value (`True`) for safety.

        Returns
        -------
        index : int
            The index of the bond in the molecule

        """
        if isinstance(atom1, int) and isinstance(atom2, int):
            atom1_atom = self.atoms[atom1]
            atom2_atom = self.atoms[atom2]
        elif isinstance(atom1, Atom) and isinstance(atom2, Atom):
            atom1_atom = atom1
            atom2_atom = atom2
        else:
            raise ValueError(
                "Invalid inputs to molecule._add_bond. Expected ints or Atoms. "
                f"Received {atom1} (type {type(atom1)}) and {atom2} (type {type(atom2)}) "
            )
        # TODO: Check to make sure bond does not already exist
        if atom1_atom.is_bonded_to(atom2_atom):
            raise BondExistsError(
                f"Bond already exists between {atom1_atom} and {atom2_atom})"
            )
        bond = Bond(
            atom1_atom,
            atom2_atom,
            bond_order,
            is_aromatic,
            stereochemistry=stereochemistry,
            fractional_bond_order=fractional_bond_order,
        )
        self._bonds.append(bond)
        if invalidate_cache:
            self._invalidate_cached_properties()

        # Since we just appended it, we can just return the length - 1
        return len(self._bonds) - 1

    def _add_conformer(self, coordinates):
        """
        Add a conformation of the molecule

        Parameters
        ----------
        coordinates: openff.unit.Quantity(np.array) with shape (n_atoms, 3) and dimension of distance
            Coordinates of the new conformer, with the first dimension of the array corresponding to the atom index in
            the molecule's indexing system.

        Returns
        -------
        index: int
            The index of this conformer
        """
        if coordinates.shape != (self.n_atoms, 3):
            raise InvalidConformerError(
                "molecule.add_conformer given input of the wrong shape: "
                f"Given {coordinates.shape}, expected {(self.n_atoms, 3)}"
            )

        if isinstance(coordinates, Quantity):
            if not coordinates.units.is_compatible_with(unit.angstrom):
                raise IncompatibleUnitError(
                    "Coordinates passed to Molecule._add_conformer with incompatible units. "
                    "Ensure that units are dimension of length."
                )

        elif hasattr(coordinates, "unit"):
            from openff.units.openmm import from_openmm
            from openmm import unit as openmm_unit

            if not isinstance(coordinates, openmm_unit.Quantity):
                raise IncompatibleUnitError(
                    "Unsupported type passed to Molecule._add_conformer setter. "
                    "Found object of type {type(other)}."
                )

            if not coordinates.unit.is_compatible(openmm_unit.meter):
                raise IncompatibleUnitError(
                    "Coordinates passed to Molecule._add_conformer with units of incompatible dimensionality. "
                    f"Adding conformers with OpenMM-style units is supported, by found units of {coordinates.unit}. "
                    "Ensure that units are dimension of length."
                )

            coordinates = from_openmm(coordinates)

        else:
            raise IncompatibleUnitError(
                "Unknown object passed to Molecule._add_conformer. Expected types include "
                f"openmm.unit.Quantity and openff.units.unit.Quantity, found type {type(coordinates)}."
            )

        tmp_conf = Quantity(
            np.zeros(shape=(self.n_atoms, 3), dtype=float), unit.angstrom
        )
        try:
            tmp_conf[:] = coordinates
        except AttributeError as e:
            print(e)

        if self._conformers is None:
            # TODO should we checking that the exact same conformer is not in the list already?
            self._conformers = []
        self._conformers.append(tmp_conf)
        return len(self._conformers)

    @property
    def partial_charges(self):
        """
        Returns the partial charges (if present) on the molecule.

        Returns
        -------
        partial_charges : a openff.unit.Quantity - wrapped numpy array [1 x n_atoms] or None
            The partial charges on the molecule's atoms. Returns None if no charges have been specified.
        """
        return self._partial_charges

    @partial_charges.setter
    def partial_charges(self, charges):
        """
        Set the atomic partial charges for this molecule.

        Parameters
        ----------
        charges : None or a openff.unit.Quantity - wrapped numpy array [1 x n_atoms]
            The partial charges to assign to the molecule. If not None, must be in units compatible with
            openff.unit.elementary_charge

        """
        if charges is None:
            self._partial_charges = None
            return

        if not hasattr(charges, "shape"):
            raise IncompatibleTypeError(
                "Unsupported type passed to partial_charges setter. "
                f"Found object of type {type(charges)}. "
                "Expected openff.units.unit.Quantity"
            )

        if not charges.shape == (self.n_atoms,):
            raise IncompatibleShapeError(
                "Unsupported shape passed to partial_charges setter. "
                f"Found shape {charges.shape}, expected {(self.n_atoms,)}"
            )

        if isinstance(charges, Quantity):
            if charges.units in unit.elementary_charge.compatible_units():
                self._partial_charges = charges.astype(float)
            else:
                raise IncompatibleUnitError(
                    "Unsupported unit passed to partial_charges setter. "
                    f"Found unit {charges.units}, expected {unit.elementary_charge}"
                )

        elif hasattr(charges, "unit"):
            from openmm import unit as openmm_unit

            if not isinstance(charges, openmm_unit.Quantity):
                raise IncompatibleUnitError(
                    "Unsupported type passed to partial_charges setter. "
                    f"Found object of type {type(charges)}."
                )

            else:
                from openff.units.openmm import from_openmm

                converted = from_openmm(charges)
                if converted.units in unit.elementary_charge.compatible_units():
                    self._partial_charges = converted.astype(float)
                else:
                    raise IncompatibleUnitError(
                        "Unsupported unit passed to partial_charges setter. "
                        f"Found unit {converted.units}, expected {unit.elementary_charge}"
                    )

        else:
            raise IncompatibleTypeError(
                "Unsupported type passed to partial_charges setter. "
                f"Found object of type {type(charges)}, "
                "expected openff.units.unit.Quantity"
            )

    @property
    def n_atoms(self) -> int:
        """
        The number of Atom objects.
        """
        return len(self._atoms)

    @property
    def n_bonds(self) -> int:
        """
        The number of Bond objects in the molecule.
        """
        return len(self._bonds)

    @property
    def n_angles(self) -> int:
        """Number of angles in the molecule."""
        self._construct_angles()
        return len(self._angles)

    @property
    def n_propers(self) -> int:
        """Number of proper torsions in the molecule."""
        self._construct_torsions()
        return len(self._propers)

    @property
    def n_impropers(self) -> int:
        """Number of possible improper torsions in the molecule."""
        self._construct_torsions()
        return len(self._impropers)

    @property
    def atoms(self):
        """
        Iterate over all Atom objects in the molecule.
        """
        return self._atoms

    def atom(self, index: int) -> Atom:
        """
        Get the atom with the specified index.

        Parameters
        ----------
        index : int

        Returns
        -------
        atom : openff.toolkit.topology.Atom
        """
        return self._atoms[index]

    def atom_index(self, atom: Atom) -> int:
        """
        Returns the index of the given atom in this molecule

        .. TODO: document behaviour when atom is not present in self

        Parameters
        ----------
        atom : openff.toolkit.topology.Atom

        Returns
        -------
        index : int
            The index of the given atom in this molecule
        """
        return atom.molecule_atom_index

    @property
    def conformers(self):
        """
        Returns the list of conformers for this molecule.

        Conformers are presented as a list of ``Quantity``-wrapped NumPy
        arrays, of shape (3 x n_atoms) and with dimensions of [Distance]. The
        return value is the actual list of conformers, and changes to the
        contents affect the original ``FrozenMolecule``.
        """
        return self._conformers

    @property
    def n_conformers(self) -> int:
        """
        The number of conformers for this molecule.
        """
        if self._conformers is None:
            return 0
        return len(self._conformers)

    @property
    def bonds(self) -> list[Bond]:
        """
        Iterate over all Bond objects in the molecule.
        """
        return self._bonds

    def bond(self, index: int) -> Bond:
        """
        Get the bond with the specified index.

        Parameters
        ----------
        index : int

        Returns
        -------
        bond : openff.toolkit.topology.Bond
        """
        return self._bonds[index]

    @property
    def angles(self) -> set[tuple[Atom, Atom, Atom]]:
        """
        Get an iterator over all i-j-k angles.
        """
        self._construct_angles()
        return self._angles

    @property
    def torsions(self) -> set[tuple[Atom, Atom, Atom, Atom]]:
        """
        Get an iterator over all i-j-k-l torsions.
        Note that i-j-k-i torsions (cycles) are excluded.

        Returns
        -------
        torsions : iterable of 4-Atom tuples
        """
        self._construct_torsions()
        assert (
            self._torsions is not None
        ), "_construct_torsions always sets _torsions to a set"
        return self._torsions

    @property
    def propers(self) -> set[tuple[Atom, Atom, Atom, Atom]]:
        """
        Iterate over all proper torsions in the molecule

        .. todo::

           * Do we need to return a ``Torsion`` object that collects information about fractional bond orders?
        """
        self._construct_torsions()
        assert (
            self._propers is not None
        ), "_construct_torsions always sets _propers to a set"
        return self._propers

    @property
    def impropers(self) -> set[tuple[Atom, Atom, Atom, Atom]]:
        """
        Iterate over all improper torsions in the molecule.

        .. todo ::
           * Do we need to return a ``Torsion`` object that collects information about fractional bond orders?

        Returns
        -------
        impropers : set of tuple
            An iterator of tuples, each containing the atoms making
            up a possible improper torsion.

        See Also
        --------
        smirnoff_impropers, amber_impropers
        """
        self._construct_torsions()

        return self._impropers

    @property
    def smirnoff_impropers(self) -> set[tuple[Atom, Atom, Atom, Atom]]:
        """
        Iterate over all impropers with trivalent centers, reporting the central atom second.

        The central atom is reported second in each torsion. This method reports
        an improper for each trivalent atom in the molecule, whether or not any
        given force field would assign it improper torsion parameters.

        Also note that this will return 6 possible atom orderings around each improper
        center. In current SMIRNOFF parameterization, three of these six
        orderings will be used for the actual assignment of the improper term
        and measurement of the angles. These three orderings capture the three unique
        angles that could be calculated around the improper center, therefore the sum
        of these three terms will always return a consistent energy.

        The exact three orderings that will be applied during parameterization can not be
        determined in this method, since it requires sorting the atom indices, and
        those indices may change when this molecule is added to a Topology.

        For more details on the use of three-fold ('trefoil') impropers, see
        https://openforcefield.github.io/standards/standards/smirnoff/#impropertorsions

        Returns
        -------
        impropers : set of tuple
            An iterator of tuples, each containing the indices of atoms making
            up a possible improper torsion. The central atom is listed second
            in each tuple.

        See Also
        --------
        impropers, amber_impropers

        """
        return {
            improper
            for improper in self.impropers
            if len(self._bonded_atoms[improper[1]]) == 3
        }

    @property
    def amber_impropers(self) -> set[tuple[Atom, Atom, Atom, Atom]]:
        """
        Iterate over all impropers with trivalent centers, reporting the central atom first.

        The central atom is reported first in each torsion. This method reports
        an improper for each trivalent atom in the molecule, whether or not any
        given force field would assign it improper torsion parameters.

        Also note that this will return 6 possible atom orderings around each
        improper center. In current AMBER parameterization, one of these six
        orderings will be used for the actual assignment of the improper term
        and measurement of the angle. This method does not encode the logic to
        determine which of the six orderings AMBER would use.

        Returns
        -------
        impropers : set of tuple
            An iterator of tuples, each containing the indices of atoms making
            up a possible improper torsion. The central atom is listed first in
            each tuple.

        See Also
        --------
        impropers, smirnoff_impropers

        """
        self._construct_torsions()

        return {
            (improper[1], improper[0], improper[2], improper[3])
            for improper in self.smirnoff_impropers
        }

    def nth_degree_neighbors(self, n_degrees):
        """
        Return canonicalized pairs of atoms whose shortest separation is `exactly` n bonds.
        Only pairs with increasing atom indices are returned.

        Parameters
        ----------
        n: int
            The number of bonds separating atoms in each pair

        Returns
        -------
        neighbors: iterator of tuple of Atom
            tuples (len 2) of atom that are separated by ``n`` bonds.

        Notes
        -----

        The criteria used here relies on minimum distances; when there are multiple valid
        paths between atoms, such as atoms in rings, the shortest path is considered.
        For example, two atoms in "meta" positions with respect to each other in a benzene
        are separated by two paths, one length 2 bonds and the other length 4 bonds. This
        function would consider them to be 2 apart and would not include them if ``n=4`` was
        passed.

        """
        if n_degrees <= 0:
            raise ValueError(
                "Cannot consider neighbors separated by 0 or fewer atoms. Asked to consider "
                f"path lengths of {n_degrees}."
            )
        else:
            return _nth_degree_neighbors_from_graphlike(
                graphlike=self, n_degrees=n_degrees
            )

    @property
    def total_charge(self):
        """
        Return the total charge on the molecule
        """
        charge_sum = 0.0 * unit.elementary_charge
        for atom in self.atoms:
            charge_sum += atom.formal_charge
        return charge_sum

    @property
    def name(self) -> str:
        """
        The name (or title) of the molecule
        """
        return self._name

    @name.setter
    def name(self, other):
        """
        Set the name of this molecule
        """
        if other is None:
            self._name = ""
        elif type(other) is str:
            self._name = other
        else:
            raise ValueError("Molecule name must be a string")

    @property
    def properties(self) -> dict[str, Any]:
        """
        The properties dictionary of the molecule
        """
        return self._properties

    @property
    def hill_formula(self) -> str:
        """
        Get the Hill formula of the molecule
        """
        return self.to_hill_formula()

    def to_hill_formula(self) -> str:
        """
        Generate the Hill formula of this molecule.

        Returns
        ----------
        formula : the Hill formula of the molecule

        Raises
        -----------
        NotImplementedError : if the molecule is not of one of the specified types.
        """
        if self._hill_formula is None:
            atom_nums = [atom.atomic_number for atom in self.atoms]
            self._hill_formula = _atom_nums_to_hill_formula(atom_nums)

        return self._hill_formula

    @staticmethod
    def _object_to_hill_formula(obj: Union["FrozenMolecule", "nx.Graph"]) -> str:
        """Take a Molecule or NetworkX graph and generate its Hill formula.
        This provides a backdoor to the old functionality of Molecule.to_hill_formula, which
        was a static method that duck-typed inputs of Molecule or graph objects."""
        import networkx as nx

        if isinstance(obj, FrozenMolecule):
            return obj.to_hill_formula()
        elif isinstance(obj, nx.Graph):
            return _networkx_graph_to_hill_formula(obj)
        else:
            raise TypeError(
                "_object_to_hill_formula accepts a NetworkX Graph or OpenFF "
                + f"(Frozen)Molecule, not {type(obj)}"
            )

    def chemical_environment_matches(
        self,
        query: str,
        unique: bool = False,
        toolkit_registry: TKR = GLOBAL_TOOLKIT_REGISTRY,
    ):
        """Find matches in the molecule for a SMARTS string

        Parameters
        ----------
        query : str
            SMARTS string (with one or more tagged atoms).
        unique : bool, default=False
        toolkit_registry : openff.toolkit.utils.toolkits.ToolkitRegistry
            or openff.toolkit.utils.toolkits.ToolkitWrapper, optional, default=GLOBAL_TOOLKIT_REGISTRY
            :class:`ToolkitRegistry` or :class:`ToolkitWrapper` to use for chemical environment matches

        Returns
        -------
        matches : list of atom index tuples
            A list of tuples, containing the indices of the matching atoms.

        Examples
        --------
        Retrieve all the carbon-carbon bond matches in a molecule

        >>> molecule = Molecule.from_iupac('imatinib')
        >>> matches = molecule.chemical_environment_matches('[#6X3:1]~[#6X3:2]')

        .. todo ::

           * Do we want to generalize ``query`` to allow other kinds of queries,
             such as mdtraj DSL, pymol selections, atom index slices, etc? We
             could call it ``topology.matches(query)`` instead of
             ``chemical_environment_matches``

        """
        # Use specified cheminformatics toolkit to determine matches with specified aromaticity model
        # TODO: Simplify this by requiring a toolkit registry for the molecule?
        # TODO: Do we have to pass along an aromaticity model?
        if isinstance(toolkit_registry, ToolkitRegistry):
            matches = toolkit_registry.call(
                "find_smarts_matches",
                self,
                query,
                unique=unique,
                raise_exception_types=[],
            )
        elif isinstance(toolkit_registry, ToolkitWrapper):
            matches = toolkit_registry.find_smarts_matches(  # type: ignore[attr-defined]
                self,
                query,
                unique=unique,
            )
        else:
            raise InvalidToolkitRegistryError(
                "'toolkit_registry' must be either a ToolkitRegistry or a ToolkitWrapper"
            )

        return matches

    @classmethod
    def from_iupac(
        cls: type[FM],
        iupac_name: str,
        toolkit_registry: TKR = GLOBAL_TOOLKIT_REGISTRY,
        allow_undefined_stereo: bool = False,
        **kwargs,
    ) -> FM:
        """Generate a molecule from IUPAC or common name

        .. note :: This method requires the OpenEye toolkit to be installed.

        Parameters
        ----------
        iupac_name : str
            IUPAC name of molecule to be generated
        toolkit_registry : openff.toolkit.utils.toolkits.ToolkitRegistry
            or openff.toolkit.utils.toolkits.ToolkitWrapper, optional, default=GLOBAL_TOOLKIT_REGISTRY
            :class:`ToolkitRegistry` or :class:`ToolkitWrapper` to use for chemical environment matches
        allow_undefined_stereo : bool, default=False
            If false, raises an exception if molecule contains undefined stereochemistry.

        Returns
        -------
        molecule : Molecule
            The resulting molecule with position

        Examples
        --------

        Create a molecule from an IUPAC name

        >>> molecule = Molecule.from_iupac('4-[(4-methylpiperazin-1-yl)methyl]-N-(4-methyl-3-{[4-(pyridin-3-yl)pyrimidin-2-yl]amino}phenyl)benzamide')  # noqa

        Create a molecule from a common name

        >>> molecule = Molecule.from_iupac('imatinib')

        """
        if isinstance(toolkit_registry, ToolkitRegistry):
            molecule = toolkit_registry.call(
                "from_iupac",
                iupac_name,
                allow_undefined_stereo=allow_undefined_stereo,
                _cls=cls,
                **kwargs,
            )
        elif isinstance(toolkit_registry, ToolkitWrapper):
            toolkit = toolkit_registry
            molecule = toolkit.from_iupac(  # type: ignore[attr-defined]
                iupac_name,
                allow_undefined_stereo=allow_undefined_stereo,
                _cls=cls,
                **kwargs,
            )
        else:
            raise InvalidToolkitRegistryError(
                "Invalid toolkit_registry passed to from_iupac. Expected ToolkitRegistry or ToolkitWrapper. "
                f"Got {type(toolkit_registry)}."
            )

        return molecule

    def to_iupac(self, toolkit_registry=GLOBAL_TOOLKIT_REGISTRY):
        """Generate IUPAC name from Molecule

        Returns
        -------
        iupac_name : str
            IUPAC name of the molecule

        .. note :: This method requires the OpenEye toolkit to be installed.

        Examples
        --------

        >>> from openff.toolkit.utils import get_data_file_path
        >>> sdf_filepath = get_data_file_path('molecules/ethanol.sdf')
        >>> molecule = Molecule(sdf_filepath)
        >>> iupac_name = molecule.to_iupac()

        """
        if isinstance(toolkit_registry, ToolkitRegistry):
            to_iupac_method = toolkit_registry.resolve("to_iupac")
        elif isinstance(toolkit_registry, ToolkitWrapper):
            to_iupac_method = toolkit_registry.to_iupac
        else:
            raise InvalidToolkitRegistryError(
                "Invalid toolkit_registry passed to to_iupac. Expected ToolkitRegistry or ToolkitWrapper. "
                f"Got {type(toolkit_registry)}"
            )

        # TODO: Can `to_iupac` fail if given a well-behaved OFFMol/OEMol?
        result = to_iupac_method(self)
        return result

    @classmethod
    def from_topology(cls: type[FM], topology) -> FM:
        """Return a Molecule representation of an OpenFF Topology containing a single Molecule object.

        Parameters
        ----------
        topology : openff.toolkit.topology.Topology
            The :class:`Topology` object containing a single :class:`Molecule` object.
            Note that OpenMM and MDTraj ``Topology`` objects are not supported.

        Returns
        -------
        molecule : openff.toolkit.topology.Molecule
            The Molecule object in the topology

        Raises
        ------
        ValueError
            If the topology does not contain exactly one molecule.

        Examples
        --------

        Create a molecule from a Topology object that contains exactly one molecule

        >>> from openff.toolkit import Molecule, Topology
        >>> topology = Topology.from_molecules(Molecule.from_smiles('[CH4]'))
        >>> molecule = Molecule.from_topology(topology)

        """
        # TODO: Ensure we are dealing with an OpenFF Topology object
        if topology.n_molecules != 1:
            raise ValueError("Topology must contain exactly one molecule")
        molecule = [i for i in topology.molecules][0]
        return cls(molecule)

    def to_topology(self):
        """
        Return an OpenFF Topology representation containing one copy of this molecule

        Returns
        -------
        topology : openff.toolkit.topology.Topology
            A Topology representation of this molecule

        Examples
        --------

        >>> from openff.toolkit import Molecule
        >>> molecule = Molecule.from_iupac('imatinib')
        >>> topology = molecule.to_topology()

        """
        from openff.toolkit.topology import Topology

        return Topology.from_molecules(self)

    @classmethod
    def from_file(
        cls: type[FM],
        file_path: Union[str, pathlib.Path, TextIO],
        file_format=None,
        toolkit_registry=GLOBAL_TOOLKIT_REGISTRY,
        allow_undefined_stereo: bool = False,
    ) -> Union[FM, list[FM]]:
        """
        Create one or more molecules from a file

        .. todo::

           * Extend this to also include some form of .offmol Open Force Field Molecule format?
           * Generalize this to also include file-like objects?

        Parameters
        ----------
        file_path : str, pathlib.Path, or file-like object
            The path to the file or file-like object to stream one or more molecules from.
        file_format : str, optional, default=None
            Format specifier, usually file suffix (eg. 'MOL2', 'SMI')
            Note that not all toolkits support all formats. Check ToolkitWrapper.toolkit_file_read_formats for your
            loaded toolkits for details.
        toolkit_registry : openff.toolkit.utils.toolkits.ToolkitRegistry or
            openff.toolkit.utils.toolkits.ToolkitWrapper, optional, default=GLOBAL_TOOLKIT_REGISTRY
            :class:`ToolkitRegistry` or :class:`ToolkitWrapper` to use for file loading. If a Toolkit is passed, only
            the highest-precedence toolkit is used
        allow_undefined_stereo : bool, default=False
            If false, raises an exception if oemol contains undefined stereochemistry.

        Returns
        -------
        molecules : Molecule or list of Molecules
            If there is a single molecule in the file, a Molecule is returned;
            otherwise, a list of Molecule objects is returned.

        Examples
        --------

        >>> from openff.toolkit import Molecule
        >>> from openff.toolkit.utils.utils import get_data_file_path
        >>> sdf_file_path = get_data_file_path("molecules/toluene.sdf")
        >>> molecule = Molecule.from_file(sdf_file_path)

        """

        if file_format is None:
            if isinstance(file_path, pathlib.Path):
                file_path: str = file_path.as_posix()  # type: ignore[no-redef]
            if not isinstance(file_path, str):
                raise ValueError(
                    "If providing a file-like object for reading molecules, the format must be specified"
                )
            # Assume that files ending in ".gz" should use their second-to-last suffix for compatibility check
            # TODO: Will all cheminformatics packages be OK with gzipped files?
            if file_path[-3:] == ".gz":
                file_format = file_path.split(".")[-2]
            else:
                file_format = file_path.split(".")[-1]
        file_format = file_format.upper()

        if file_format == "XYZ":
            raise UnsupportedFileTypeError(
                "Parsing `.xyz` files is not currently supported because they lack sufficient "
                "chemical information to be used with SMIRNOFF force fields. For more information, "
                "see https://open-forcefield-toolkit.readthedocs.io/en/latest/faq.html or to provide "
                "feedback please visit https://github.com/openforcefield/openff-toolkit/issues/1145."
            )

        # Determine which toolkit to use (highest priority that's compatible with input type)
        if isinstance(toolkit_registry, ToolkitRegistry):
            # TODO: Encapsulate this logic into ToolkitRegistry.call()?
            toolkit = None
            supported_read_formats = {}
            for query_toolkit in toolkit_registry.registered_toolkits:
                if file_format in query_toolkit.toolkit_file_read_formats:
                    toolkit = query_toolkit
                    break
                supported_read_formats[
                    query_toolkit.toolkit_name
                ] = query_toolkit.toolkit_file_read_formats
            if toolkit is None:
                msg = (
                    f"No toolkits in registry can read file {file_path} (format {file_format}). Supported "
                    f"formats in the provided ToolkitRegistry are {supported_read_formats}. "
                )
                # Per issue #407, not allowing RDKit to read mol2 has confused a lot of people. Here we add text
                # to the error message that will hopefully reduce this confusion.
                if file_format == "MOL2" and RDKitToolkitWrapper.is_available():
                    msg += (
                        "RDKit does not fully support input of molecules from mol2 format unless they "
                        "have Corina atom types, and this is not common in the simulation community. For this "
                        "reason, the Open Force Field Toolkit does not use "
                        "RDKit to read .mol2. Consider reading from SDF instead. If you would like to attempt "
                        "to use RDKit to read mol2 anyway, you can load the molecule of interest into an RDKit "
                        "molecule and use openff.toolkit.topology.Molecule.from_rdkit, but we do not recommend this."
                    )
                elif file_format == "PDB" and RDKitToolkitWrapper.is_available():
                    msg += (
                        "RDKit can not safely read PDBs on their own. Information about bond order and aromaticity "
                        "is likely to be lost. PDBs can be used along with a valid smiles string with RDKit using "
                        "the constructor Molecule.from_pdb_and_smiles(file_path, smiles)"
                    )

                raise NotImplementedError(msg)

        elif isinstance(toolkit_registry, ToolkitWrapper):
            # TODO: Encapsulate this logic in ToolkitWrapper?
            toolkit = toolkit_registry
            if file_format not in toolkit.toolkit_file_read_formats:
                msg = (
                    f"Toolkit {toolkit.toolkit_name} can not read file {file_path} (format {file_format}). Supported "
                    f"formats for this toolkit are {toolkit.toolkit_file_read_formats}."
                )
                if toolkit.toolkit_name == "The RDKit" and file_format == "PDB":
                    msg += (
                        "RDKit can however read PDBs with a valid smiles string using the "
                        "Molecule.from_pdb_and_smiles(file_path, smiles) constructor"
                    )
                raise NotImplementedError(msg)
        else:
            raise InvalidToolkitRegistryError(
                "'toolkit_registry' must be either a ToolkitRegistry or a ToolkitWrapper"
            )

        mols = list()

        if isinstance(file_path, (str, pathlib.Path)):
            if isinstance(file_path, pathlib.Path):
                file_path = file_path.as_posix()
            mols = toolkit.from_file(
                file_path,
                file_format=file_format,
                allow_undefined_stereo=allow_undefined_stereo,
                _cls=cls,
            )
        elif hasattr(file_path, "read"):
            file_obj = file_path
            mols = toolkit.from_file_obj(
                file_obj,
                file_format=file_format,
                allow_undefined_stereo=allow_undefined_stereo,
                _cls=cls,
            )

        if len(mols) == 0:
            raise MoleculeParseError(f"Unable to read molecule from file: {file_path}")
        elif len(mols) == 1:
            return mols[0]

        return mols

    @classmethod
    @requires_package("openmm")
    def from_polymer_pdb(
        cls: type[FM],
        file_path: Union[str, pathlib.Path, TextIO],
        toolkit_registry=GLOBAL_TOOLKIT_REGISTRY,
        name: str = "",
    ) -> FM:
        """
        Loads a polymer from a PDB file.

        Also see :py:meth:`Topology.from_multicomponent_pdb`, which can do
        everything this method can and more.

        Currently only supports proteins with canonical amino acids that are
        either uncapped or capped by ACE/NME groups, but may later be extended
        to handle other common polymers, or accept user-defined polymer
        templates. Only one polymer chain may be present in the PDB file, and it
        must be the only molecule present.

        Connectivity and bond orders are assigned by matching SMARTS codes for
        the supported residues against atom names. The PDB file must include
        all atoms with the correct standard atom names described in the
        `PDB Chemical Component Dictionary <https://www.wwpdb.org/data/ccd>`_.
        Residue names are used to assist trouble-shooting failed assignments,
        but are not used in the actual assignment process.

        Metadata such as residues, chains, and atom names are recorded in the
        ``Atom.metadata`` attribute, which is a dictionary mapping from
        strings like "residue_name" to the appropriate value. ``from_polymer_pdb``
        returns a molecule that can be iterated over with the ``.residues`` and
        ``.chains`` attributes, as well as the usual ``.atoms``.

        Parameters
        ----------
        file_path : str or file object
            PDB information to be passed to OpenMM PDBFile object for loading
        toolkit_registry = ToolkitWrapper or ToolkitRegistry. Default = None
            Either a ToolkitRegistry, ToolkitWrapper
        name : str, default=""
            An optional name for the output molecule

        Returns
        -------
        molecule : openff.toolkit.topology.Molecule

        Raises
        ------

        UnassignedChemistryInPDBError
            If an atom or bond could not be assigned; the exception will
            provide a detailed diagnostic of what went wrong.

        MultipleMoleculesInPDBError
            If all atoms and bonds could be assigned, but the PDB includes
            multiple chains or molecules.

        """
        import io

        import openmm.unit as openmm_unit
        from openmm.app import PDBFile

        warnings.warn(
            "`Molecule.from_polymer_pdb` is deprecated in favor of `Topology.from_pdb`, the recommended "
            "method for loading PDB files. This method will be removed in a future release of the OpenFF Toolkit.",
            MoleculeDeprecationWarning,
            stacklevel=2,
        )

        if isinstance(toolkit_registry, ToolkitWrapper):
            toolkit_registry = ToolkitRegistry([toolkit_registry])

        if isinstance(file_path, (str, io.TextIOWrapper)):
            pass
        elif isinstance(file_path, pathlib.Path):
            file_path = file_path.as_posix()
        else:
            raise ValueError(f"Unexpected type {type(file_path)}")

        pdb = PDBFile(file_path)

        # Kludgy fix for the fact that RDKitToolkitWrapper uses new substructure spec.
        # Hopefully this will be short-lived as we can deprecate this method entirely in favor of
        # Topology.from_pdb, which only uses the RDKit backend.
        resolved_method = toolkit_registry.resolve("_polymer_openmm_topology_to_offmol")
        if "RDKit" in str(resolved_method):
            substructure_file_path = get_data_file_path(
                "proteins/aa_residues_substructures_explicit_bond_orders_with_caps_explicit_connectivity.json"
            )
        else:
            substructure_file_path = get_data_file_path(
                "proteins/aa_residues_substructures_explicit_bond_orders_with_caps.json"
            )

        with open(substructure_file_path, "r") as subfile:
            substructure_dictionary = json.load(subfile)

        offmol = toolkit_registry.call(
            "_polymer_openmm_topology_to_offmol",
            cls,
            pdb.topology,
            substructure_dictionary,
        )

        coords = Quantity(
            np.array(
                [
                    [*vec3.value_in_unit(openmm_unit.angstrom)]
                    for vec3 in pdb.getPositions()
                ]
            ),
            unit.angstrom,
        )
        offmol.add_conformer(coords)
        offmol = toolkit_registry.call("_assign_aromaticity_and_stereo_from_3d", offmol)
        for i, atom in enumerate(pdb.topology.atoms()):
            offmol.atoms[i].name = atom.name
            offmol.atoms[i].metadata["residue_name"] = atom.residue.name
            offmol.atoms[i].metadata["residue_number"] = atom.residue.id
            offmol.atoms[i].metadata["insertion_code"] = atom.residue.insertionCode
            offmol.atoms[i].metadata["chain_id"] = atom.residue.chain.id
        offmol.add_default_hierarchy_schemes()

        if offmol._has_multiple_molecules():
            raise MultipleMoleculesInPDBError(
                "This PDB has multiple molecules. The OpenFF Toolkit requires "
                + "that only one molecule is present in a PDB. Try splitting "
                + "each molecule into its own PDB with another tool, and "
                + "load any small molecules with Molecule.from_pdb_and_smiles."
            )

        offmol.name = name

        return offmol

    def _has_multiple_molecules(self) -> bool:
        import networkx as nx

        graph = self.to_networkx()
        num_disconnected_subgraphs = sum(1 for _ in nx.connected_components(graph))
        return num_disconnected_subgraphs > 1

    def _to_xyz_file(self, file_path):
        """
        Write the current molecule and its conformers to a multiframe xyz file, if the molecule
        has no current coordinates all atoms will be set to 0,0,0 in keeping with the behaviour of the
        backend toolkits.

        Information on the type of XYZ file written can be found here <http://openbabel.org/wiki/XYZ_(format)>.

        Parameters
        ----------
        file_path : str or file-like object
            A file-like object or the path to the file to be written.
        """

        # If we do not have a conformer make one with all zeros
        if self.n_conformers == 0:
            conformers = [
                Quantity(np.zeros((self.n_atoms, 3), dtype=float), unit.angstrom)
            ]

        else:
            conformers = self._conformers

        if len(conformers) == 1:
            end = ""
            title = (
                lambda frame: f'{self.name if self.name != "" else self.hill_formula}{frame}\n'
            )
        else:
            end = 1
            title = (
                lambda frame: f'{self.name if self.name != "" else self.hill_formula} Frame {frame}\n'
            )

        # check if we have a file path or an open file object
        if isinstance(file_path, str):
            xyz_data = open(file_path, "w")
        else:
            xyz_data = file_path

        # add the data to the xyz_data list
        for i, geometry in enumerate(conformers, 1):
            xyz_data.write(f"{self.n_atoms}\n" + title(end))
            for j, atom_coords in enumerate(geometry.m_as(unit.angstrom)):
                x, y, z = atom_coords
                xyz_data.write(
                    f"{SYMBOLS[self.atoms[j].atomic_number]}       {x: .10f}   {y: .10f}   {z: .10f}\n"
                )

            # now we up the frame count
            end = i + 1

        # now close the file
        xyz_data.close()

    def to_file(self, file_path, file_format, toolkit_registry=GLOBAL_TOOLKIT_REGISTRY):
        """Write the current molecule to a file or file-like object

        Parameters
        ----------
        file_path : str or file-like object
            A file-like object or the path to the file to be written.
        file_format : str
            Format specifier, one of ['MOL2', 'MOL2H', 'SDF', 'PDB', 'SMI', 'CAN', 'TDT']
            Note that not all toolkits support all formats
        toolkit_registry : openff.toolkit.utils.toolkits.ToolkitRegistry
            or openff.toolkit.utils.toolkits.ToolkitWrapper, optional, default=GLOBAL_TOOLKIT_REGISTRY
            :class:`ToolkitRegistry` or :class:`ToolkitWrapper` to use for file writing. If a Toolkit is passed,
            only the highest-precedence toolkit is used

        Raises
        ------
        ValueError
            If the requested file_format is not supported by one of the installed cheminformatics toolkits

        Examples
        --------

        >>> molecule = Molecule.from_iupac('imatinib')
        >>> molecule.to_file('imatinib.mol2', file_format='mol2')  # doctest: +SKIP
        >>> molecule.to_file('imatinib.sdf', file_format='sdf')  # doctest: +SKIP
        >>> molecule.to_file('imatinib.pdb', file_format='pdb')  # doctest: +SKIP

        """

        if isinstance(toolkit_registry, ToolkitRegistry):
            pass
        elif isinstance(toolkit_registry, ToolkitWrapper):
            toolkit = toolkit_registry
            toolkit_registry = ToolkitRegistry(toolkit_precedence=[])
            toolkit_registry.add_toolkit(toolkit)
        else:
            raise InvalidToolkitRegistryError(
                "'toolkit_registry' must be either a ToolkitRegistry or a ToolkitWrapper"
            )

        file_format = file_format.upper()
        # check if xyz, use the toolkit independent method.
        if file_format == "XYZ":
            return self._to_xyz_file(file_path=file_path)

        # Take the first toolkit that can write the desired output format
        toolkit = None
        for query_toolkit in toolkit_registry.registered_toolkits:
            if file_format in query_toolkit.toolkit_file_write_formats:
                toolkit = query_toolkit
                break

        # Raise an exception if no toolkit was found to provide the requested file_format
        if toolkit is None:
            supported_formats = {}
            for toolkit in toolkit_registry.registered_toolkits:
                supported_formats[
                    toolkit.toolkit_name
                ] = toolkit.toolkit_file_write_formats
            raise ValueError(
                f"The requested file format ({file_format}) is not available from any of the installed toolkits "
                f"(supported formats: {supported_formats})"
            )

        # Write file
        if type(file_path) is str:
            # Open file for writing
            toolkit.to_file(self, file_path, file_format)
        else:
            toolkit.to_file_obj(self, file_path, file_format)

    def enumerate_tautomers(
        self, max_states=20, toolkit_registry=GLOBAL_TOOLKIT_REGISTRY
    ):
        """
        Enumerate the possible tautomers of the current molecule

        Parameters
        ----------
        max_states: int optional, default=20
            The maximum amount of molecules that should be returned

        toolkit_registry: openff.toolkit.utils.toolkits.ToolkitRegistry
            or openff.toolkit.utils.toolkits.ToolkitWrapper, default=GLOBAL_TOOLKIT_REGISTRY
            :class:`ToolkitRegistry` or :class:`ToolkitWrapper` to use to enumerate the tautomers.

        Returns
        -------
        molecules: list[openff.toolkit.topology.Molecule]
            A list of openff.toolkit.topology.Molecule instances not including the input molecule.
        """

        if isinstance(toolkit_registry, ToolkitRegistry):
            molecules = toolkit_registry.call(
                "enumerate_tautomers", molecule=self, max_states=max_states
            )

        elif isinstance(toolkit_registry, ToolkitWrapper):
            molecules = toolkit_registry.enumerate_tautomers(
                self, max_states=max_states
            )

        else:
            raise InvalidToolkitRegistryError(
                "'toolkit_registry' must be either a ToolkitRegistry or a ToolkitWrapper"
            )

        return molecules

    def enumerate_stereoisomers(
        self,
        undefined_only: bool = False,
        max_isomers: int = 20,
        rationalise: bool = True,
        toolkit_registry: TKR = GLOBAL_TOOLKIT_REGISTRY,
    ):
        """
        Enumerate the stereocenters and bonds of the current molecule.

        Parameters
        ----------
        undefined_only: bool optional, default=False
            If we should enumerate all stereocenters and bonds or only those with undefined stereochemistry

        max_isomers: int optional, default=20
            The maximum amount of molecules that should be returned

        rationalise: bool optional, default=True
            If we should try to build and rationalise the molecule to ensure it can exist

        toolkit_registry: openff.toolkit.utils.toolkits.ToolkitRegistry or
            lopenff.toolkit.utils.toolkits.ToolkitWrapper, default=GLOBAL_TOOLKIT_REGISTRY
            :class:`ToolkitRegistry` or :class:`ToolkitWrapper` to use to enumerate the stereoisomers.

        Returns
        --------
        molecules: list[openff.toolkit.topology.Molecule]
            A list of :class:`Molecule` instances not including the input molecule.

        """

        if isinstance(toolkit_registry, ToolkitRegistry):
            molecules = toolkit_registry.call(
                "enumerate_stereoisomers",
                molecule=self,
                undefined_only=undefined_only,
                max_isomers=max_isomers,
                rationalise=rationalise,
            )

        elif isinstance(toolkit_registry, ToolkitWrapper):
            molecules = toolkit_registry.enumerate_stereoisomers(  # type: ignore[attr-defined]
                self,
                undefined_only=undefined_only,
                max_isomers=max_isomers,
                rationalise=rationalise,
            )

        else:
            raise InvalidToolkitRegistryError(
                "'toolkit_registry' must be either a ToolkitRegistry or a ToolkitWrapper"
            )

        return molecules

    @OpenEyeToolkitWrapper.requires_toolkit()
    def enumerate_protomers(self, max_states=10):
        """
        Enumerate the formal charges of a molecule to generate different protomoers.

        Parameters
        ----------
        max_states: int optional, default=10,
            The maximum number of protomer states to be returned.

        Returns
        -------
        molecules: list[openff.toolkit.topology.Molecule],
            A list of the protomers of the input molecules not including the input.
        """

        toolkit = OpenEyeToolkitWrapper()
        molecules = toolkit.enumerate_protomers(molecule=self, max_states=max_states)

        return molecules

    @classmethod
    @RDKitToolkitWrapper.requires_toolkit()
    def from_rdkit(
        cls: type[FM],
        rdmol,
        allow_undefined_stereo: bool = False,
        hydrogens_are_explicit: bool = False,
    ) -> FM:
        """
        Create a Molecule from an RDKit molecule.

        Requires the RDKit to be installed.

        Parameters
        ----------
        rdmol : rkit.RDMol
            An RDKit molecule
        allow_undefined_stereo : bool, default=False
            If ``False``, raises an exception if ``rdmol`` contains undefined stereochemistry.
        hydrogens_are_explicit : bool, default=False
            If ``False``, RDKit will perform hydrogen addition using ``Chem.AddHs``

        Returns
        -------
        molecule : openff.toolkit.topology.Molecule
            An OpenFF molecule

        Examples
        --------

        Create a molecule from an RDKit molecule

        >>> from openff.toolkit import Molecule
        >>> from rdkit import Chem
        >>> rdmol = Chem.MolFromSmiles("CCO")
        >>> molecule = Molecule.from_rdkit(rdmol)

        """
        toolkit = RDKitToolkitWrapper()
        molecule = toolkit.from_rdkit(
            rdmol,
            allow_undefined_stereo=allow_undefined_stereo,
            hydrogens_are_explicit=hydrogens_are_explicit,
            _cls=cls,
        )
        return molecule

    def to_rdkit(
        self,
        aromaticity_model=DEFAULT_AROMATICITY_MODEL,
        toolkit_registry=GLOBAL_TOOLKIT_REGISTRY,
    ):
        """
        Create an RDKit molecule

        Requires the RDKit to be installed.

        Parameters
        ----------
        aromaticity_model : str, optional, default="OEAroModel_MDL"
            The aromaticity model to use. Only OEAroModel_MDL is supported.

        Returns
        -------
        rdmol : rdkit.RDMol
            An RDKit molecule

        Examples
        --------

        Convert a molecule to RDKit

        >>> from openff.toolkit.utils import get_data_file_path
        >>> sdf_filepath = get_data_file_path('molecules/ethanol.sdf')
        >>> molecule = Molecule(sdf_filepath)
        >>> rdmol = molecule.to_rdkit()

        """
        # toolkit = RDKitToolkitWrapper()
        if isinstance(toolkit_registry, ToolkitWrapper):
            return toolkit_registry.to_rdkit(self, aromaticity_model=aromaticity_model)
        else:
            return toolkit_registry.call(
                "to_rdkit", self, aromaticity_model=aromaticity_model
            )

    @classmethod
    @OpenEyeToolkitWrapper.requires_toolkit()
    def from_openeye(
        cls: type[FM],
        oemol,
        allow_undefined_stereo: bool = False,
    ) -> "Molecule":
        """
        Create a ``Molecule`` from an OpenEye molecule.

        Requires the OpenEye toolkit to be installed.

        Parameters
        ----------
        oemol : openeye.oechem.OEMol
            An OpenEye molecule
        allow_undefined_stereo : bool, default=False
            If ``False``, raises an exception if oemol contains undefined stereochemistry.

        Returns
        -------
        molecule : openff.toolkit.topology.Molecule
            An OpenFF molecule

        Examples
        --------

        Create a ``Molecule`` from an OpenEye OEMol

        >>> from openff.toolkit import Molecule
        >>> from openeye import oechem
        >>> oemol = oechem.OEMol()
        >>> oechem.OESmilesToMol(oemol, '[H]C([H])([H])C([H])([H])O[H]')
        True
        >>> molecule = Molecule.from_openeye(oemol)

        """
        toolkit = OpenEyeToolkitWrapper()
        molecule = toolkit.from_openeye(
            oemol, allow_undefined_stereo=allow_undefined_stereo, _cls=cls
        )
        return molecule

    @requires_package("qcelemental")
    def to_qcschema(self, multiplicity=1, conformer=0, extras=None):
        """
        Create a QCElemental Molecule.

        .. warning :: This API is experimental and subject to change.

        Parameters
        ----------
        multiplicity : int, default=1,
            The multiplicity of the molecule;
            sets ``molecular_multiplicity`` field for QCElemental Molecule.

        conformer : int, default=0,
            The index of the conformer to use for the QCElemental Molecule geometry.

        extras : dict, default=None
            A dictionary that should be included in the ``extras`` field on the QCElemental Molecule.
            This can be used to include extra information, such as a smiles representation.

        Returns
        ---------
        qcelemental.models.Molecule
            A validated QCElemental Molecule.

        Examples
        --------

        Create a QCElemental Molecule:

        >>> import qcelemental as qcel
        >>> mol = Molecule.from_smiles('CC')
        >>> mol.generate_conformers(n_conformers=1)
        >>> qcemol = mol.to_qcschema()

        Raises
        --------
        MissingOptionalDependencyError
            If qcelemental is not installed, the qcschema can not be validated.
        InvalidConformerError
            No conformer found at the given index.

        """
        import qcelemental as qcel

        # get/ check the geometry
        try:
            geometry = self.conformers[conformer].m_as(unit.bohr)
        except (IndexError, TypeError):
            raise InvalidConformerError(
                "The molecule must have a conformation to produce a valid qcschema; "
                f"no conformer was found at index {conformer}."
            )

        # Gather the required qcschema data
        charge = self.total_charge.m_as(unit.elementary_charge)
        connectivity = [
            (bond.atom1_index, bond.atom2_index, bond.bond_order) for bond in self.bonds
        ]
        symbols = [SYMBOLS[atom.atomic_number] for atom in self.atoms]
        if extras is not None:
            extras[
                "canonical_isomeric_explicit_hydrogen_mapped_smiles"
            ] = self.to_smiles(mapped=True)
        else:
            extras = {
                "canonical_isomeric_explicit_hydrogen_mapped_smiles": self.to_smiles(
                    mapped=True
                )
            }

        schema_dict = {
            "symbols": symbols,
            "geometry": geometry,
            # If we have no bonds we must supply None
            "connectivity": connectivity if connectivity else None,
            "molecular_charge": charge,
            "molecular_multiplicity": multiplicity,
            "extras": extras,
        }

        return qcel.models.Molecule.from_data(schema_dict, validate=True)

    @classmethod
    def from_mapped_smiles(
        cls: type[FM],
        mapped_smiles: str,
        toolkit_registry: TKR = GLOBAL_TOOLKIT_REGISTRY,
        allow_undefined_stereo: bool = False,
    ) -> FM:
        """
        Create a ``Molecule`` from a SMILES string, ordering atoms from mappings

        SMILES strings support mapping integer indices to each atom by ending a
        bracketed atom declaration with a colon followed by a 1-indexed
        integer:

        .. code:
            "[H:3][C:1](=[O:2])[H:4]"

        This method creates a ``Molecule`` from such a SMILES string whose atoms
        are ordered according to the mapping. Each atom must be mapped exactly
        once; any duplicate, missing, or out-of-range mappings will cause the
        method to fail.

        .. warning :: This API is experimental and subject to change.

        Parameters
        ----------
        mapped_smiles: str
            A mapped SMILES string with explicit hydrogens.
        toolkit_registry
            Cheminformatics toolkit to use for SMILES-to-molecule conversion
        allow_undefined_stereo
            If false, raise an exception if the SMILES contains undefined
            stereochemistry.

        Returns
        ----------
        offmol
            An OpenFF molecule instance.

        Raises
        --------
        SmilesParsingError
            If the given SMILES had no indexing picked up by the toolkits, or if
            the indexing is missing indices.
        RemapIndexError
            If the mapping has duplicate or out-of-range indices.

        Examples
        --------

        Create a mapped chlorofluoroiodomethane molecule and check the atoms
        are placed accordingly:

        >>> molecule = Molecule.from_mapped_smiles(
        ...     "[Cl:2][C@:1]([F:3])([I:4])[H:5]"
        ... )
        >>> assert molecule.atom(0).symbol == "C"
        >>> assert molecule.atom(1).symbol == "Cl"
        >>> assert molecule.atom(2).symbol == "F"
        >>> assert molecule.atom(3).symbol == "I"
        >>> assert molecule.atom(4).symbol == "H"

        See Also
        --------
        from_smiles, remap
        """

        # create the molecule from the smiles and check we have the right number of indexes
        # in the mapped SMILES
        warnings.filterwarnings("ignore", category=AtomMappingWarning)

        offmol = cls.from_smiles(
            mapped_smiles,
            hydrogens_are_explicit=True,
            toolkit_registry=toolkit_registry,
            allow_undefined_stereo=allow_undefined_stereo,
        )

        # https://stackoverflow.com/a/53763710
        # this might be better: https://docs.python.org/3/library/warnings.html#warnings.catch_warnings
        warnings.filterwarnings("default", category=AtomMappingWarning)

        # check we found some mapping and remove it as we do not want to expose atom maps
        try:
            mapping = offmol._properties.pop("atom_map")
        except KeyError:
            raise SmilesParsingError(
                "The given SMILES has no indexing, please generate a valid explicit hydrogen "
                "mapped SMILES using cmiles."
            )

        if len(mapping) != offmol.n_atoms:
            raise SmilesParsingError(
                "The mapped smiles does not contain enough indexes to remap the molecule."
            )

        # remap the molecule using the atom map found in the smiles
        # the order is mapping = dict[current_index: new_index]
        # first renumber the mapping dict indexed from 0, currently from 1 as 0 indicates no mapping in toolkits
        adjusted_mapping = dict((current, new - 1) for current, new in mapping.items())

        return offmol.remap(adjusted_mapping, current_to_new=True)

    @classmethod
    @requires_package("qcelemental")
    def from_qcschema(
        cls: type[FM],
        qca_record,
        client=None,
        toolkit_registry=GLOBAL_TOOLKIT_REGISTRY,
        allow_undefined_stereo: bool = False,
    ) -> FM:
        """
        Create a Molecule from a QCArchive molecule record or dataset entry
        based on attached cmiles information.

        For a molecule record, a conformer will be set from its geometry.

        For a dataset entry, if a corresponding client instance is provided,
        the starting geometry for that entry will be used as a conformer.

        A QCElemental Molecule produced from ``Molecule.to_qcschema`` can be round-tripped
        through this method to produce a new, valid Molecule.

        Parameters
        ----------
        qca_record : dict
            A QCArchive molecule record or dataset entry.

        client : optional, default=None,
            A qcportal.FractalClient instance to use for fetching an initial geometry.
            Only used if ``qca_record`` is a dataset entry.

        toolkit_registry : openff.toolkit.utils.toolkits.ToolkitRegistry or
            openff.toolkit.utils.toolkits.ToolkitWrapper, optional
            :class:`ToolkitRegistry` or :class:`ToolkitWrapper` to use for SMILES-to-molecule conversion

        allow_undefined_stereo : bool, default=False
            If false, raises an exception if qca_record contains undefined stereochemistry.

        Returns
        -------
        molecule : openff.toolkit.topology.Molecule
            An OpenFF molecule instance.

        Examples
        --------
        Get Molecule from a QCArchive molecule record:

        >>> from qcportal import FractalClient
        >>> client = FractalClient()
        >>> offmol = Molecule.from_qcschema(
        ...     client.query_molecules(molecular_formula="C7H12N2O4")[0]
        ... )

        Get Molecule from a QCArchive optimization entry:

        >>> from qcportal import FractalClient
        >>> client = FractalClient()
        >>> optds = client.get_collection(
        ...     "OptimizationDataset",
        ...     "SMIRNOFF Coverage Set 1"
        ... )
        >>> offmol = Molecule.from_qcschema(optds.get_entry('coc(o)oc-0'))

        Same as above, but with conformer(s) from initial molecule(s) by
        providing client to database:

        >>> offmol = Molecule.from_qcschema(
        ...     optds.get_entry('coc(o)oc-0'),
        ...     client=client
        ... )

        Raises
        -------
        AttributeError
            If the record dict can not be made from ``qca_record``, or if the
            provided ``client`` could not retrieve the initial molecule.
        KeyError
            If the record does not contain the
            ``canonical_isomeric_explicit_hydrogen_mapped_smiles``.
        InvalidConformerError
            Silent error, if the conformer could not be attached.
        """

        # We can accept the Dataset entry record or the dict with JSON encoding
        # lets get it all in the dict rep
        if not isinstance(qca_record, dict):
            try:
                qca_record = qca_record.dict(encoding="json")
            except AttributeError:
                raise AttributeError(
                    "The object passed could not be converted to a dict with json encoding"
                )

        # identify if this is a dataset entry
        if "attributes" in qca_record:
            mapped_smiles = qca_record["attributes"][
                "canonical_isomeric_explicit_hydrogen_mapped_smiles"
            ]
            if client is not None:
                # try and find the initial molecule conformations and attach them
                # collect the input molecules
                try:
                    input_mols = client.query_molecules(
                        id=qca_record["initial_molecules"]
                    )
                except KeyError:
                    # this must be an optimisation record
                    input_mols = client.query_molecules(
                        id=qca_record["initial_molecule"]
                    )
                except AttributeError:
                    raise AttributeError(
                        "The provided client can not query molecules, make sure it is an instance of"
                        "qcportal.client.FractalClient() with the correct address."
                    )
            else:
                input_mols = []

        # identify if this is a molecule record
        elif "extras" in qca_record:
            mapped_smiles = qca_record["extras"][
                "canonical_isomeric_explicit_hydrogen_mapped_smiles"
            ]
            input_mols = [qca_record]
        else:
            raise KeyError(
                "The record must contain the hydrogen mapped smiles to be safely made from the archive. "
                "It is not present in either 'attributes' or 'extras' on the provided `qca_record`"
            )

        # make a new molecule that has been reordered to match the cmiles mapping
        offmol = cls.from_mapped_smiles(
            mapped_smiles,
            toolkit_registry=toolkit_registry,
            allow_undefined_stereo=allow_undefined_stereo,
        )

        # now for each molecule convert and attach the input geometry
        initial_ids = {}
        for molecule in input_mols:
            if not isinstance(molecule, dict):
                mol = molecule.dict(encoding="json")
            else:
                mol = molecule

            geometry = Quantity(
                np.array(mol["geometry"], float).reshape(-1, 3), unit.bohr
            )
            try:
                offmol._add_conformer(geometry.to(unit.angstrom))
                # in case this molecule didn't come from a server at all
                if "id" in mol:
                    initial_ids[mol["id"]] = offmol.n_conformers - 1
            except InvalidConformerError:
                print(
                    "Invalid conformer for this molecule, the geometry could not be attached."
                )

        # attach a dict that has the initial molecule ids and the number of the conformer it is stored in
        # if it's empty, don't bother
        if initial_ids:
            offmol._properties["initial_molecules"] = initial_ids

        return offmol

    @classmethod
    @RDKitToolkitWrapper.requires_toolkit()
    def from_pdb_and_smiles(
        cls: type[FM],
        file_path,
        smiles,
        allow_undefined_stereo: bool = False,
        name: str = "",
    ) -> FM:
        """
        Create a Molecule from a pdb file and a SMILES string using RDKit.

        Requires RDKit to be installed.

        .. warning :: This API is experimental and subject to change.

        The molecule is created and sanitised based on the SMILES string, we then find a mapping
        between this molecule and one from the PDB based only on atomic number and connections.
        The SMILES molecule is then reindexed to match the PDB, the conformer is attached, and the
        molecule returned.

        Note that any stereochemistry in the molecule is set by the SMILES, and not the coordinates
        of the PDB.

        Parameters
        ----------
        file_path: str
            PDB file path
        smiles : str
            a valid smiles string for the pdb, used for stereochemistry, formal charges, and bond order
        allow_undefined_stereo : bool, default=False
            If false, raises an exception if SMILES contains undefined stereochemistry.
        name : str, default=""
            An optional name for the output molecule

        Returns
        --------
        molecule : openff.toolkit.Molecule
            An OFFMol instance with ordering the same as used in the PDB file.

        Raises
        ------
        InvalidConformerError
            If the SMILES and PDB molecules are not isomorphic.
        """
        warnings.warn(
            "`Molecule.from_pdb_and_smiles` is deprecated in favor of `Topology.from_pdb`, the recommended "
            "method for loading PDB files. This method will be removed in a future release of the OpenFF Toolkit.",
            MoleculeDeprecationWarning,
            stacklevel=2,
        )

        toolkit = RDKitToolkitWrapper()
        return toolkit.from_pdb_and_smiles(
            file_path, smiles, allow_undefined_stereo, _cls=cls, name=name
        )

    def canonical_order_atoms(self, toolkit_registry=GLOBAL_TOOLKIT_REGISTRY):
        """
        Produce a copy of the molecule with the atoms reordered canonically.

        Each toolkit defines its own canonical ordering of atoms. The canonical
        order may change from toolkit version to toolkit version or between
        toolkits.

        .. warning :: This API is experimental and subject to change.

        Parameters
        ----------
        toolkit_registry : openff.toolkit.utils.toolkits.ToolkitRegistry or
            openff.toolkit.utils.toolkits.ToolkitWrapper, optional
            :class:`ToolkitRegistry` or :class:`ToolkitWrapper` to use for
            SMILES-to-molecule conversion

        Returns
        -------
        molecule : openff.toolkit.topology.Molecule
            An new OpenFF style molecule with atoms in the canonical order.
        """

        if isinstance(toolkit_registry, ToolkitRegistry):
            return toolkit_registry.call("canonical_order_atoms", self)
        elif isinstance(toolkit_registry, ToolkitWrapper):
            toolkit = toolkit_registry
            return toolkit.canonical_order_atoms(self)
        else:
            raise InvalidToolkitRegistryError(
                "Invalid toolkit_registry passed to from_smiles. Expected ToolkitRegistry or ToolkitWrapper. "
                f"Got {type(toolkit_registry)}."
            )

    def remap(
        self,
        mapping_dict: dict[int, int],
        current_to_new: bool = True,
        partial: bool = False,
    ):
        """
        Reorder the atoms in the molecule according to the given mapping dict.

        The mapping dict must be a dictionary mapping atom indices to atom
        indices. Each atom index must be an integer in the half-open interval
        ``[0, n_atoms)``; ie, it must be a valid index into the ``self.atoms``
        list. All atom indices in the molecule must be mapped from and to
        exactly once unless ``partial=True`` is given, in which case they must
        be mapped no more than once. Missing (unless ``partial=True``),
        out-of-range (including non-integer), or duplicate indices are not
        allowed in the ``mapping_dict`` and will lead to an exception.

        By default, the mapping dict's keys are the source indices and its
        values are destination indices, but this can be changed with the
        ``current_to_new`` argument.

        The keys of the ``self.properties["atom_map"]`` property are updated for
        the new ordering. Other values of the properties dictionary are
        transferred unchanged.

        .. warning :: This API is experimental and subject to change.

        Parameters
        ----------
        mapping_dict
            A dictionary of the mapping between indices. The mapping should be
            indexed starting from 0 for both the source and destination; note
            that SMILES atom mapping is typically 1-based.
        current_to_new
            If this is ``True``, then ``mapping_dict`` is of the form
            ``{current_index: new_index}``; otherwise, it is of the form
            ``{new_index: current_index}``.
        partial
            If ``False`` (the default), an exception will be raised if any atom
            is lacking a destination in the atom map. Note that if this is
            ``True``, atoms without entries in the mapping dict may be moved in
            addition to those in the dictionary. Note that partial maps must
            still be in-range and not include duplicates.

        Returns
        -------
        new_molecule :  openff.toolkit.topology.molecule.Molecule
            A copy of the molecule in the new order.

        Raises
        ------
        RemapIndexError
            When an out-of-range, duplicate, or missing index is found in the
            ``mapping_dict``.

        See Also
        --------
        from_mapped_smiles
        """

        # make sure the size of the mapping matches the current molecule
        if len(mapping_dict) > self.n_atoms or (
            len(mapping_dict) < self.n_atoms and not partial
        ):
            raise RemapIndexError(
                f"The number of mapping indices ({len(mapping_dict)}) does not "
                + f"match the number of atoms in this molecule ({self.n_atoms})"
            )

        # make two mapping dicts we need new to old for atoms
        # and old to new for bonds
        if current_to_new:
            cur_to_new = mapping_dict
            new_to_cur = dict(zip(mapping_dict.values(), mapping_dict.keys()))
        else:
            new_to_cur = mapping_dict
            cur_to_new = dict(zip(mapping_dict.values(), mapping_dict.keys()))

        # Make sure that there were no duplicate indices
        if len(new_to_cur) != len(cur_to_new):
            raise RemapIndexError(
                "There must be no duplicate source or destination indices in"
                + " mapping_dict"
            )

        if any(
            not (isinstance(i, int) and 0 <= i < self.n_atoms)
            for i in [*new_to_cur] + [*cur_to_new]
        ):
            raise RemapIndexError(
                f"All indices in a mapping_dict for a molecule with {self.n_atoms}"
                + f" atoms must be integers between 0 and {self.n_atoms-1}"
            )

        # If a partial map is allowed, complete it
        if partial and len(mapping_dict) < self.n_atoms:
            # Get a set of all the unspecified destination indices
            available_indices = {i for i in range(self.n_atoms) if i not in new_to_cur}
            # Find the atoms that can be left unmoved and don't move them
            for i in range(self.n_atoms):
                if i not in cur_to_new and i not in new_to_cur:
                    available_indices.remove(i)
                    cur_to_new[i] = i
                    new_to_cur[i] = i
            # Fill in the remaining indices
            for i in range(self.n_atoms):
                if i not in cur_to_new:
                    j = available_indices.pop()
                    cur_to_new[i] = j
                    new_to_cur[j] = i

        new_molecule = self.__class__()
        new_molecule.name = self.name

        try:
            # add the atoms list
            for i in range(self.n_atoms):
                # get the old atom info
                old_atom = self._atoms[new_to_cur[i]]
                new_molecule._add_atom(**old_atom.to_dict())
        # this is the first time we access the mapping; catch an index error
        # here corresponding to mapping that starts from 0 or higher
        except (KeyError, IndexError):
            raise RemapIndexError(
                f"The mapping supplied is missing a destination index for atom {i}"
            )

        # add the bonds but with atom indexes in a sorted ascending order
        for bond in self._bonds:
            atoms = sorted([cur_to_new[bond.atom1_index], cur_to_new[bond.atom2_index]])
            bond_dict = bond.to_dict()
            bond_dict["atom1"] = atoms[0]
            bond_dict["atom2"] = atoms[1]
            new_molecule._add_bond(**bond_dict)

        # we can now resort the bonds
        sorted_bonds = sorted(
            new_molecule.bonds, key=operator.attrgetter("atom1_index", "atom2_index")
        )
        new_molecule._bonds = sorted_bonds

        # remap the charges
        if self.partial_charges is not None:
            new_charges = np.zeros(self.n_atoms)
            for i in range(self.n_atoms):
                new_charges[i] = self.partial_charges[new_to_cur[i]].m_as(
                    unit.elementary_charge
                )
            new_molecule.partial_charges = new_charges * unit.elementary_charge

        # remap the conformers, there can be more than one
        if self.conformers is not None:
            for conformer in self.conformers:
                new_conformer = np.zeros((self.n_atoms, 3))
                for i in range(self.n_atoms):
                    new_conformer[i] = conformer[new_to_cur[i]].m_as(unit.angstrom)
                new_molecule._add_conformer(new_conformer * unit.angstrom)

        # move any properties across
        new_molecule._properties = deepcopy(self._properties)

        # remap the atom map
        if "atom_map" in new_molecule.properties and isinstance(
            new_molecule.properties["atom_map"], dict
        ):
            new_molecule.properties["atom_map"] = {
                cur_to_new.get(k, k): v
                for k, v in new_molecule.properties["atom_map"].items()
            }

        return new_molecule

    def to_openeye(
        self,
        toolkit_registry: TKR = GLOBAL_TOOLKIT_REGISTRY,
        aromaticity_model: str = DEFAULT_AROMATICITY_MODEL,
    ):
        """
        Create an OpenEye molecule

        Requires the OpenEye toolkit to be installed.

        .. todo ::

           * Use stored conformer positions instead of an argument.
           * Should the aromaticity model be specified in some other way?

        Parameters
        ----------
        aromaticity_model : str, optional, default="OEAroModel_MDL"
            The aromaticity model to use. Only OEAroModel_MDL is supported.

        Returns
        -------
        oemol : openeye.oechem.OEMol
            An OpenEye molecule

        Examples
        --------

        Create an OpenEye molecule from a Molecule

        >>> molecule = Molecule.from_smiles('CC')
        >>> oemol = molecule.to_openeye()

        """

        if isinstance(toolkit_registry, ToolkitWrapper):
            return toolkit_registry.to_openeye(  # type: ignore[attr-defined]
                self, aromaticity_model=aromaticity_model
            )
        else:
            return toolkit_registry.call(
                "to_openeye", self, aromaticity_model=aromaticity_model
            )

    def _construct_angles(self):
        """
        Get an iterator over all i-j-k angles.
        """
        if not hasattr(self, "_angles"):
            self._construct_bonded_atoms_list()
            self._angles = set()
            for atom1 in self._atoms:
                for atom2 in self._bonded_atoms[atom1]:
                    for atom3 in self._bonded_atoms[atom2]:
                        if atom1 == atom3:
                            continue
                        if atom1.molecule_atom_index < atom3.molecule_atom_index:
                            self._angles.add((atom1, atom2, atom3))
                        else:
                            self._angles.add((atom3, atom2, atom1))

    def _construct_torsions(self) -> None:
        """
        Construct sets containing the atoms improper and proper torsions

        Impropers are constructed with the central atom listed second
        """
        if not hasattr(self, "_torsions"):
            self._construct_bonded_atoms_list()

            self._propers = set()
            self._impropers = set()

            for atom1 in self._atoms:
                for atom2 in self._bonded_atoms[atom1]:
                    for atom3 in self._bonded_atoms[atom2]:
                        if atom1 == atom3:
                            continue
                        for atom4 in self._bonded_atoms[atom3]:
                            if atom4 == atom2:
                                continue
                            # Exclude i-j-k-i
                            if atom1 == atom4:
                                continue

                            if atom1.molecule_atom_index < atom4.molecule_atom_index:
                                torsion = (atom1, atom2, atom3, atom4)
                            else:
                                torsion = (atom4, atom3, atom2, atom1)

                            self._propers.add(torsion)

                        for atom3i in self._bonded_atoms[atom2]:
                            if atom3i == atom3:
                                continue
                            if atom3i == atom1:
                                continue

                            improper = (atom1, atom2, atom3, atom3i)
                            self._impropers.add(improper)

            self._torsions = self._propers | self._impropers

    def _construct_bonded_atoms_list(self) -> None:
        """
        Construct list of all atoms each atom is bonded to.

        """
        # TODO: Add this to cached_properties
        if not hasattr(self, "_bonded_atoms"):
            self._bonded_atoms: dict[Atom, set[Atom]] = dict()
            for atom in self._atoms:
                self._bonded_atoms[atom] = set()
            for bond in self._bonds:
                atom1 = self.atoms[bond.atom1_index]
                atom2 = self.atoms[bond.atom2_index]
                self._bonded_atoms[atom1].add(atom2)
                self._bonded_atoms[atom2].add(atom1)

    def _is_bonded(self, atom_index_1, atom_index_2):
        """Return True if atoms are bonded, False if not.

        Parameters
        ----------
        atom_index_1 : int
        atom_index_2 : int
            Atom indices

        Returns
        -------
        is_bonded : bool
            True if atoms are bonded, False otherwise


        """
        self._construct_bonded_atoms_list()
        atom1 = self._atoms[atom_index_1]
        atom2 = self._atoms[atom_index_2]
        return atom2 in self._bonded_atoms[atom1]

    def get_bond_between(self, i: Union[int, Atom], j: Union[int, Atom]) -> Bond:
        """Returns the bond between two atoms

        Parameters
        ----------
        i, j : int or Atom
            Atoms or atom indices to check

        Returns
        -------
        bond : Bond
            The bond between i and j.

        """
        if isinstance(i, int) and isinstance(j, int):
            atom_i = self._atoms[i]
            atom_j = self._atoms[j]
        elif isinstance(i, Atom) and isinstance(j, Atom):
            atom_i = i
            atom_j = j
        else:
            raise TypeError(
                "Invalid input passed to get_bond_between(). Expected ints or Atoms, "
                f"got {j} and {j}."
            )

        for bond in atom_i.bonds:
            for atom in bond.atoms:
                if atom == atom_i:
                    continue

                if atom == atom_j:
                    return bond

        from openff.toolkit.topology import NotBondedError

        raise NotBondedError(f"No bond between atom {i} and {j}")


class Molecule(FrozenMolecule):
    """
    Mutable chemical representation of a molecule, such as a small molecule or biopolymer.

    .. todo :: What other API calls would be useful for supporting biopolymers as small molecules? Perhaps iterating
        over chains and residues?

    Examples
    --------

    Create a molecule from an sdf file

    >>> from openff.toolkit.utils import get_data_file_path
    >>> sdf_filepath = get_data_file_path('molecules/ethanol.sdf')
    >>> molecule = Molecule(sdf_filepath)

    Convert to OpenEye OEMol object

    >>> oemol = molecule.to_openeye()

    Create a molecule from an OpenEye molecule

    >>> molecule = Molecule.from_openeye(oemol)

    Convert to RDKit Mol object

    >>> rdmol = molecule.to_rdkit()

    Create a molecule from an RDKit molecule

    >>> molecule = Molecule.from_rdkit(rdmol)

    Create a molecule from IUPAC name (requires the OpenEye toolkit)

    >>> molecule = Molecule.from_iupac('imatinib')

    Create a molecule from SMILES

    >>> molecule = Molecule.from_smiles('Cc1ccccc1')

    .. warning :: This API is experimental and subject to change.

    """

    def __init__(self, *args, **kwargs):
        """
        See FrozenMolecule.__init__

        .. todo ::

           * If a filename or file-like object is specified but the file
             contains more than one molecule, what is the proper behavior?
             Read just the first molecule, or raise an exception if more
             than one molecule is found?

           * Should we also support SMILES strings or IUPAC names for
             ``other``?

        """
        super(Molecule, self).__init__(*args, **kwargs)

    # TODO: Change this to add_atom(Atom) to improve encapsulation and extensibility?
    def add_atom(
        self,
        atomic_number: int,
        formal_charge: int,
        is_aromatic: bool,
        stereochemistry: Optional[str] = None,
        name: Optional[str] = None,
        metadata: Optional[dict[str, Union[int, str]]] = None,
    ) -> int:
        """
        Add an atom to the molecule.

        Parameters
        ----------
        atomic_number : int
            Atomic number of the atom
        formal_charge : int
            Formal charge of the atom
        is_aromatic : bool
            If ``True``, atom is aromatic; if ``False``, not aromatic
        stereochemistry : str, optional, default=None
            Either ``'R'`` or ``'S'`` for specified stereochemistry, or ``None`` if stereochemistry is irrelevant
        name : str, optional
            An optional name for the atom
        metadata : dict[str: (int, str)], default=None
            An optional dictionary where keys are strings and values are strings or ints. This is intended
            to record atom-level information used to inform hierarchy definition and iteration, such as
            grouping atom by residue and chain.

        Returns
        -------
        index : int
            The index of the atom in the molecule

        Examples
        --------

        Define a methane molecule

        >>> molecule = Molecule()
        >>> molecule.name = 'methane'
        >>> C = molecule.add_atom(6, 0, False)
        >>> H1 = molecule.add_atom(1, 0, False)
        >>> H2 = molecule.add_atom(1, 0, False)
        >>> H3 = molecule.add_atom(1, 0, False)
        >>> H4 = molecule.add_atom(1, 0, False)
        >>> bond_idx = molecule.add_bond(C, H1, 1, False)
        >>> bond_idx = molecule.add_bond(C, H2, 1, False)
        >>> bond_idx = molecule.add_bond(C, H3, 1, False)
        >>> bond_idx = molecule.add_bond(C, H4, 1, False)
        >>> molecule.to_smiles(explicit_hydrogens=False)
        'C'

        """
        atom_index = self._add_atom(
            atomic_number,
            formal_charge,
            is_aromatic,
            stereochemistry=stereochemistry,
            name=name,
            metadata=metadata,
        )

        return atom_index

    def add_bond(
        self,
        atom1: Union[int, "Atom"],
        atom2: Union[int, "Atom"],
        bond_order: int,
        is_aromatic: bool,
        stereochemistry: Optional[str] = None,
        fractional_bond_order: Optional[float] = None,
    ) -> int:
        """
        Add a bond between two specified atom indices


        Parameters
        ----------
        atom1 : int or openff.toolkit.topology.molecule.Atom
            Index of first atom
        atom2 : int or openff.toolkit.topology.molecule.Atom
            Index of second atom
        bond_order : int
            Integral bond order of Kekulized form
        is_aromatic : bool
            True if this bond is aromatic, False otherwise
        stereochemistry : str, optional, default=None
            Either ``'E'`` or ``'Z'`` for specified stereochemistry, or ``None`` if stereochemistry is irrelevant
        fractional_bond_order : float, optional, default=None
            The fractional (eg. Wiberg) bond order

        Returns
        -------
        index: int
            Index of the bond in this molecule

        Examples
        --------
        For an example of use, see :py:meth:`add_atom`.
        """
        bond_index = self._add_bond(
            atom1,
            atom2,
            bond_order,
            is_aromatic,
            stereochemistry=stereochemistry,
            fractional_bond_order=fractional_bond_order,
        )

        return bond_index

    def add_conformer(self, coordinates: Quantity) -> int:
        """
        Add a conformation of the molecule

        Parameters
        ----------
        coordinates: unit-wrapped np.array with shape (n_atoms, 3) and dimension of distance
            Coordinates of the new conformer, with the first dimension of the array corresponding to the atom index in
            the molecule's indexing system.

        Returns
        -------
        index: int
            The index of this conformer
        """

        # TODO how can be check that a set of coords and no connections
        #   is a conformation that does not change connectivity?

        return self._add_conformer(coordinates)

    @overload
    def visualize(
        self,
        backend: Literal["rdkit"] = ...,
        width: int = ...,
        height: int = ...,
        show_all_hydrogens: bool = ...,
    ) -> "IPython.core.display.SVG":
        ...

    @overload
    def visualize(
        self,
        backend: Literal["openeye"],
        width: int = ...,
        height: int = ...,
        show_all_hydrogens: bool = ...,
    ) -> "IPython.core.display.Image":
        ...

    @overload
    def visualize(
        self,
        backend: Literal["nglview"],
        *,
        show_all_hydrogens: bool = ...,
    ) -> "nglview.NGLWidget":
        ...

    def visualize(
        self,
        backend="rdkit",
        width=500,
        height=300,
        show_all_hydrogens=True,
    ):
        """
        Render a visualization of the molecule in Jupyter.

        Note that the ``"nglview"`` backend may, in strained conformations,
        include bonds not present in the topology.

        Parameters
        ----------
        backend
            The visualization engine to use. Choose from:

            - ``"rdkit"`` (default)
            - ``"openeye"``
            - ``"nglview"`` (requires conformers)

        width
            Width of the generated representation in pixels (only applicable to
            ``backend="openeye"`` or ``backend="rdkit"``)
        height
            Width of the generated representation in pixels (only applicable to
            ``backend="openeye"`` or ``backend="rdkit"``)
        show_all_hydrogens
            Whether to explicitly depict all hydrogen atoms.

        Returns
        -------

        """
        import inspect

        from openff.toolkit.utils.toolkits import OPENEYE_AVAILABLE, RDKIT_AVAILABLE

        backend = backend.lower()

        if backend == "nglview":
            try:
                import nglview as nv
            except ImportError:
                raise MissingOptionalDependencyError("nglview")

            signature = inspect.signature(Molecule.visualize).parameters
            if (width != signature["width"].default) or (
                height != signature["height"].default
            ):
                warnings.warn(
                    f"Arguments `width` and `height` are ignored with {backend=}."
                    + f"Found non-default values {width=} and {height=}",
                    stacklevel=2,
                )

            if self.conformers is None:
                raise MissingConformersError(
                    "Visualizing with NGLview requires that the molecule has "
                    + f"conformers, found {self.conformers=}"
                )

            from openff.toolkit.utils._viz import MoleculeNGLViewTrajectory

            try:
                widget = nv.NGLWidget(
                    MoleculeNGLViewTrajectory(
                        molecule=self,
                        ext="MOL2",
                    )
                )
            except ValueError:
                widget = nv.NGLWidget(
                    MoleculeNGLViewTrajectory(
                        molecule=self,
                        ext="PDB",
                    )
                )

            widget.clear_representations()
            widget.add_representation(
                "licorice",
                sele="*" if show_all_hydrogens else "NOT hydrogen",
                radius=0.25,
                multipleBond=True,
            )

            return widget

        if backend == "rdkit":
            if RDKIT_AVAILABLE:
<<<<<<< HEAD
                from IPython.core.display import SVG
                from rdkit.Chem.Draw import (  # type: ignore[import]
=======
                from IPython.display import SVG
                from rdkit.Chem.Draw import (  # type: ignore[import-untyped]
>>>>>>> 524a0e6a
                    rdDepictor,
                    rdMolDraw2D,
                )
                from rdkit.Chem.rdmolops import RemoveHs  # type: ignore[import-untyped]

                rdmol = self.to_rdkit()

                if not show_all_hydrogens:
                    # updateExplicitCount: Keep a record of the hydrogens we remove.
                    # This is used in visualization to distinguish eg radicals from normal species
                    rdmol = RemoveHs(rdmol, updateExplicitCount=True)

                rdDepictor.SetPreferCoordGen(True)
                rdDepictor.Compute2DCoords(rdmol)
                rdmol = rdMolDraw2D.PrepareMolForDrawing(rdmol)

                drawer = rdMolDraw2D.MolDraw2DSVG(width, height)
                drawer.DrawMolecule(rdmol)
                drawer.FinishDrawing()

                return SVG(drawer.GetDrawingText())
            else:
                warnings.warn(
                    "RDKit was requested as a visualization backend but "
                    + "it was not found to be installed. Falling back to "
                    + "trying to use OpenEye for visualization.",
                    stacklevel=2,
                )
                backend = "openeye"
        if backend == "openeye":
            if OPENEYE_AVAILABLE:
                from IPython.core.display import Image
                from openeye import oedepict

                oemol = self.to_openeye()

                opts = oedepict.OE2DMolDisplayOptions(
                    width, height, oedepict.OEScale_AutoScale
                )

                if show_all_hydrogens:
                    opts.SetHydrogenStyle(oedepict.OEHydrogenStyle_ImplicitAll)

                oedepict.OEPrepareDepiction(oemol)
                img = oedepict.OEImage(width, height)
                display = oedepict.OE2DMolDisplay(oemol, opts)
                oedepict.OERenderMolecule(img, display)
                png = oedepict.OEWriteImageToString("png", img)
                return Image(png)

        # TODO: More specific exception
        raise ValueError("Could not find an appropriate backend")

    def perceive_residues(
        self,
        substructure_file_path: Optional[str] = None,
        strict_chirality: bool = True,
    ):
        """
        Perceive a polymer's residues and permit iterating over them.

        Perceives residues by matching substructures in the current molecule
        with a substructure dictionary file, using SMARTS, and assigns residue
        names and numbers to atom metadata. It then constructs a residue hierarchy
        scheme to allow iterating over residues.


        Parameters
        ----------
        substructure_file_path : str, optional, default=None
            Path to substructure library file in JSON format. Defaults to using
            built-in substructure file.
        strict_chirality: bool, optional, default=True
            Whether to use strict chirality symbols (stereomarks) for
            substructure matchings with SMARTS.
        """
        # Read substructure dictionary file
        if not substructure_file_path:
            substructure_file_path = get_data_file_path(
                "proteins/aa_residues_substructures_with_caps.json"
            )
        with open(substructure_file_path, "r") as subfile:
            substructure_dictionary = json.load(subfile)

        # TODO: Think of a better way to deal with no strict chirality case
        # if ignoring strict chirality, remove/update keys in inner dictionary
        if not strict_chirality:
            # make a copy of substructure dict
            substructure_dictionary_no_chirality = deepcopy(substructure_dictionary)
            # Update inner key (SMARTS) maintaining its value
            for res_name, inner_dict in substructure_dictionary.items():
                for smarts in inner_dict.keys():
                    smarts_no_chirality = smarts.replace("@", "")  # remove @ in smarts
                    substructure_dictionary_no_chirality[res_name][
                        smarts_no_chirality
                    ] = substructure_dictionary_no_chirality[res_name].pop(
                        smarts
                    )  # update key
            # replace with the new substructure dictionary
            substructure_dictionary = substructure_dictionary_no_chirality

        all_matches = list()
        for residue_name, smarts_dict in substructure_dictionary.items():
            matches = dict()
            for smarts in smarts_dict:
                for match in self.chemical_environment_matches(smarts):
                    matches[match] = smarts
                    all_matches.append(
                        {
                            "atom_idxs": match,
                            "atom_idxs_set": set(match),
                            "smarts": smarts,
                            "residue_name": residue_name,
                            "atom_names": smarts_dict[smarts],
                        }
                    )

        # Remove matches that are subsets of other matches
        # give precedence to the SMARTS defined at the end of the file
        match_idxs_to_delete = set()
        for match_idx in range(len(all_matches) - 1, 0, -1):
            this_match_set = all_matches[match_idx]["atom_idxs_set"]
            this_match_set_size = len(this_match_set)
            for match_before_this_idx in range(match_idx):
                match_before_this_set = all_matches[match_before_this_idx][
                    "atom_idxs_set"
                ]
                match_before_this_set_size = len(match_before_this_set)
                n_overlapping_atoms = len(
                    this_match_set.intersection(match_before_this_set)
                )
                if n_overlapping_atoms > 0:
                    if match_before_this_set_size < this_match_set_size:
                        match_idxs_to_delete.add(match_before_this_idx)
                    else:
                        match_idxs_to_delete.add(match_idx)

        match_idxs_to_delete_list = sorted(list(match_idxs_to_delete), reverse=True)
        for match_idx in match_idxs_to_delete_list:
            all_matches.pop(match_idx)

        all_matches.sort(key=lambda x: min(x["atom_idxs"]))

        # Now the matches have been deduplicated and de-subsetted
        for residue_num, match_dict in enumerate(all_matches):
            for smarts_idx, atom_idx in enumerate(match_dict["atom_idxs"]):
                self.atoms[atom_idx].metadata["residue_name"] = match_dict[
                    "residue_name"
                ]
                self.atoms[atom_idx].metadata["residue_number"] = str(residue_num + 1)
                self.atoms[atom_idx].metadata["insertion_code"] = " "
                self.atoms[atom_idx].metadata["atom_name"] = match_dict["atom_names"][
                    smarts_idx
                ]

        # Now add the residue hierarchy scheme
        self._add_residue_hierarchy_scheme()

    def _ipython_display_(self):  # pragma: no cover
        from IPython.display import display

        try:
            return display(self.visualize(backend="nglview"))
        except (ImportError, ValueError):
            pass

        try:
            return display(self.visualize(backend="rdkit"))
        except ValueError:
            pass

        try:
            return display(self.visualize(backend="openeye"))
        except ValueError:
            pass


def _networkx_graph_to_hill_formula(graph: "nx.Graph") -> str:
    """
    Convert a NetworkX graph to a Hill formula.

    Parameters
    ----------
    graph : nx.Graph
        The graph to convert.

    Returns
    -------
    str
        The Hill formula corresponding to the graph.

    """
    import networkx as nx

    if not isinstance(graph, nx.Graph):
        raise ValueError("The graph must be a NetworkX graph.")

    atom_nums = list(dict(graph.nodes(data="atomic_number", default=1)).values())
    return _atom_nums_to_hill_formula(atom_nums)


def _atom_nums_to_hill_formula(atom_nums: list[int]) -> str:
    """
    Given a `Counter` object of atom counts by atomic number, generate the corresponding
    Hill formula. See https://en.wikipedia.org/wiki/Chemical_formula#Hill_system"""
    from collections import Counter

    SYMBOLS_ = deepcopy(SYMBOLS)
    SYMBOLS_[0] = "X"

    atom_symbol_counts = Counter(SYMBOLS_[atom_num] for atom_num in atom_nums)

    formula = []
    # Check for C and H first, to make a correct hill formula
    for el in ["C", "H"]:
        if el in atom_symbol_counts:
            count = atom_symbol_counts.pop(el)
            formula.append(el)
            if count > 1:
                formula.append(str(count))

    # now get the rest of the elements in alphabetical ordering
    for el in sorted(atom_symbol_counts.keys()):
        count = atom_symbol_counts.pop(el)
        formula.append(el)
        if count > 1:
            formula.append(str(count))

    return "".join(formula)


def _nth_degree_neighbors_from_graphlike(
    graphlike: Union[Molecule, "_SimpleMolecule"], n_degrees: int
) -> Generator[
    Union[tuple[Atom, Atom], tuple["_SimpleAtom", "_SimpleAtom"]], None, None
]:
    """
    Given a graph-like object, return a tuple of the nth degree neighbors of each atom.

    The input `graphlike` object must provide a .to_networkx() method and an
    `atoms` property that can be indexed.

    See Molecule.nth_degree_neighbors for more details.

    Parameters
    ----------
    graphlike : Union[Molecule, _SimpleMolecule]
        The graph-like object to get the neighbors of.
    n: int
        The number of bonds separating atoms in each pair

    Returns
    -------
    neighbors: iterator of tuple of Atom
        tuples (len 2) of atom that are separated by ``n`` bonds.
    """
    graph = graphlike.to_networkx()

    for node_i in graph.nodes:
        for node_j in graph.nodes:
            if node_i == node_j:
                continue

            path_length = nx.shortest_path_length(graph, node_i, node_j)

            if path_length == n_degrees:
                if node_i > node_j:
                    continue
                yield (graphlike.atoms[node_i], graphlike.atoms[node_j])


class HierarchyScheme:
    """
    Perceives hierarchy elements from the metadata of atoms in a ``Molecule``.

    The Open Force Field Toolkit has no native understanding of hierarchical
    atom organisation schemes common to other biomolecular software, such as
    "residues" or "chains" (see :ref:`userguide_hierarchy`). To facilitate
    iterating over groups of atoms, a ``HierarchyScheme`` can be used to collect
    atoms into ``HierarchyElements``, groups of atoms that share the same
    values for certain metadata elements. Metadata elements are stored in the
    ``Atom.properties`` attribute.

    Hierarchy schemes are not updated dynamically; if a ``Molecule`` with
    hierarchy schemes changes, :meth:`Molecule.update_hierarchy_schemes()` must
    be called before the scheme is iterated over again or else the grouping
    may be incorrect.

    A ``HierarchyScheme`` contains the information needed to perceive
    ``HierarchyElement`` objects from a ``Molecule`` containing atoms with
    metadata.

    See also
    --------
    Molecule.add_default_hierarchy_schemes, Molecule.add_hierarchy_scheme,
    Molecule.hierarchy_schemes, Molecule.delete_hierarchy_scheme,
    Molecule.update_hierarchy_schemes, Molecule.perceive_residues,
    Topology.hierarchy_iterator, HierarchyElement
    """

    def __init__(
        self,
        parent: FrozenMolecule,
        uniqueness_criteria: Iterable[str],
        iterator_name: str,
    ):
        """
        Create a new hierarchy scheme for iterating over groups of atoms.

        Parameters
        ----------

        parent
            The ``Molecule`` to which this scheme belongs.
        uniqueness_criteria
            The names of ``Atom`` metadata entries that define this scheme. An
            atom belongs to a ``HierarchyElement`` only if its metadata has the
            same values for these criteria as the other atoms in the
            ``HierarchyElement``.
        iterator_name
            The name of the iterator that will be exposed to access the hierarchy
            elements generated by this scheme
        """
        if (type(uniqueness_criteria) is not list) and (
            type(uniqueness_criteria) is not tuple
        ):
            raise TypeError(
                f"'uniqueness_criteria' kwarg must be a list or a tuple of strings,"
                f" received {repr(uniqueness_criteria)} "
                f"(type {type(uniqueness_criteria)}) instead."
            )

        for criterion in uniqueness_criteria:
            if type(criterion) is not str:
                raise TypeError(
                    f"Each item in the 'uniqueness_criteria' kwarg must be a string,"
                    f" received {repr(criterion)} "
                    f"(type {type(criterion)}) instead."
                )

        if type(iterator_name) is not str:
            raise TypeError(
                f"'iterator_name' kwarg must be a string, received {repr(iterator_name)} "
                f"(type {type(iterator_name)}) instead."
            )
        self.parent = parent
        self.uniqueness_criteria = uniqueness_criteria
        self.iterator_name = iterator_name

        self.hierarchy_elements: list[HierarchyElement] = list()

    def to_dict(self) -> dict:
        """
        Serialize this object to a basic dict of strings, ints, and floats
        """
        return_dict: dict[str, Union[str, Sequence[Union[str, int, dict]]]] = dict()
        return_dict["uniqueness_criteria"] = self.uniqueness_criteria
        return_dict["iterator_name"] = self.iterator_name
        return_dict["hierarchy_elements"] = [
            e.to_dict() for e in self.hierarchy_elements
        ]
        return return_dict

    def perceive_hierarchy(self):
        """
        Prepare the parent ``Molecule`` for iteration according to this scheme.

        Groups the atoms of the parent of this ``HierarchyScheme`` according to
        their metadata, and creates ``HierarchyElement`` objects suitable for
        iteration over the parent. Atoms missing the metadata fields in
        this object's ``uniqueness_criteria`` tuple will have those spots
        populated with the string ``'None'``.

        This method overwrites the scheme's ``hierarchy_elements`` attribute in
        place. Each ``HierarchyElement`` in the scheme's `hierarchy_elements`
        attribute is `static` --- that is, it is updated only when
        `perceive_hierarchy()` is called, and `not` on-the-fly when atom
        metadata is modified.
        """
        from collections import defaultdict

        self.hierarchy_elements = list()
        # Determine which atoms should get added to which HierarchyElements
        hier_eles_to_add = defaultdict(list)
        for atom in self.parent.atoms:
            atom_key = list()
            for field_key in self.uniqueness_criteria:
                if field_key in atom.metadata:
                    atom_key.append(atom.metadata[field_key])
                else:
                    atom_key.append("None")

            hier_eles_to_add[tuple(atom_key)].append(atom)

        # Create the actual HierarchyElements
        for atom_key, atoms_to_add in hier_eles_to_add.items():
            atom_indices = [p.molecule_atom_index for p in atoms_to_add]
            self.add_hierarchy_element(atom_key, atom_indices)

        self.sort_hierarchy_elements()

    def add_hierarchy_element(
        self,
        identifier: tuple[Union[str, int]],
        atom_indices: Sequence[int],
    ) -> "HierarchyElement":
        """
        Instantiate a new HierarchyElement belonging to this HierarchyScheme.

        This is the main way to instantiate new HierarchyElements.

        Parameters
        ----------
        identifier : tuple of str and int
            tuple of metadata values (not keys) that define the uniqueness
            criteria for this element
        atom_indices : sequence of int
            The indices of atoms in ``scheme.parent`` that are in this
            element
        """
        new_hier_ele = HierarchyElement(self, identifier, atom_indices)
        self.hierarchy_elements.append(new_hier_ele)
        return new_hier_ele

    def sort_hierarchy_elements(self):
        """
        Semantically sort the HierarchyElements belonging to this object, according to
        their identifiers.
        """

        def compare_hier_identifiers(a, b):
            """A comparison function which can compare hierarchy elements.
            Expects identifiers to be tuples of string and int.
            Attempts to cast strings to int. Assumes that ints are "greater than" strings.

            Returns -1 if a < b, 0 if a==b, and 1 if a>b.

            See https://docs.python.org/3/howto/sorting.html#comparison-functions
            """

            # Iterate over identifier components for comparison
            for val1, val2 in zip(a.identifier, b.identifier):
                # Try converting any strings to ints
                try:
                    val1 = int(val1)
                except ValueError:
                    pass
                try:
                    val2 = int(val2)
                except ValueError:
                    pass

                # If val1 and val2 are the same type, use built-in comparison
                if type(val1) is type(val2):
                    if val1 < val2:
                        return -1
                    elif val1 > val2:
                        return 1
                    else:
                        continue

                # Otherwise, assume that ints are "greater than" strings.
                else:
                    if type(val1) is int:
                        return 1
                    elif type(val2) is int:
                        return -1
            # If we've finished comparing the values in the identifiers without
            # finding one to be greater than the other, then these two identifiers
            # must be equal.
            return 0

        self.hierarchy_elements.sort(key=cmp_to_key(compare_hier_identifiers))

    def __str__(self):
        return (
            f"HierarchyScheme with uniqueness_criteria '{self.uniqueness_criteria}', iterator_name "
            f"'{self.iterator_name}', and {len(self.hierarchy_elements)} elements"
        )

    def __repr__(self):
        return self.__str__()


class HierarchyElement:
    """An element in a metadata hierarchy scheme, such as a residue or chain."""

    def __init__(
        self,
        scheme: HierarchyScheme,
        identifier: tuple[Union[str, int]],
        atom_indices: Sequence[int],
    ):
        """
        Create a new hierarchy element.

        Parameters
        ----------

        scheme : HierarchyScheme
            The scheme to which this ``HierarchyElement`` belongs
        identifier : tuple of str and int
            tuple of metadata values (not keys) that define the uniqueness
            criteria for this element
        atom_indices : sequence of int
            The indices of particles in ``scheme.parent`` that are in this
            element
        """
        self.scheme = scheme
        self.identifier = identifier
        self.atom_indices = deepcopy(atom_indices)
        for id_component, uniqueness_component in zip(
            identifier, scheme.uniqueness_criteria
        ):
            setattr(self, uniqueness_component, id_component)

    def to_dict(self) -> dict[str, Union[tuple[Union[str, int]], Sequence[int]]]:
        """
        Serialize this object to a basic dict of strings and lists of ints.
        """
        return {
            "identifier": self.identifier,
            "atom_indices": self.atom_indices,
        }

    @property
    def n_atoms(self) -> int:
        """
        The number of atoms in this hierarchy element.
        """
        return len(self.atom_indices)

    @property
    def atoms(self) -> Generator["Atom", None, None]:
        """
        Iterator over the atoms in this hierarchy element.
        """
        for atom_index in self.atom_indices:
            yield self.parent.atoms[atom_index]

    def atom(self, index: int) -> Atom:
        """
        Get the atom with the specified index.
        """
        return self.parent.atoms[self.atom_indices[index]]

    @property
    def parent(self) -> FrozenMolecule:
        """
        The parent molecule for this hierarchy element
        """
        return self.scheme.parent

    def __str__(self):
        return (
            f"HierarchyElement {self.identifier} of iterator '{self.scheme.iterator_name}' containing "
            f"{len(self.atom_indices)} atom(s)"
        )

    def __repr__(self):
        return self.__str__()

    @property
    def has_unique_atom_names(self) -> bool:
        """``True`` if the element has unique atom names, ``False`` otherwise."""
        return _has_unique_atom_names(self)

    def generate_unique_atom_names(self):
        """
        Generate unique atom names from the element symbol and count.

        Names are generated from the elemental symbol and the number of times
        that element is found in the hierarchy element. The character 'x' is
        appended to these generated names to reduce the odds that they clash
        with an atom name or type imported from another source. For example,
        generated atom names might begin 'C1x', 'H1x', 'O1x', 'C2x', etc.
        """
        return _generate_unique_atom_names(self)


def _has_unique_atom_names(obj: Union[FrozenMolecule, HierarchyElement]) -> bool:
    """``True`` if the object has unique atom names, ``False`` otherwise."""
    unique_atom_names = set([atom.name for atom in obj.atoms])
    if len(unique_atom_names) < obj.n_atoms:
        return False
    return True


def _generate_unique_atom_names(obj: Union[FrozenMolecule, HierarchyElement]):
    """
    Generate unique atom names from the element symbol and count.

    Names are generated from the elemental symbol and the number of times that
    element is found in the hierarchy element or molecule. The character 'x' is
    appended to these generated names to reduce the odds that they clash with
    an atom name or type imported from another source. For example, generated
    atom names might begin 'C1x', 'H1x', 'O1x', 'C2x', etc.
    """
    from collections import defaultdict

    element_counts: DefaultDict[str, int] = defaultdict(int)
    for atom in obj.atoms:
        symbol = atom.symbol
        element_counts[symbol] += 1
        # TODO: It may be worth exposing this as a user option, i.e. to avoid multiple ligands
        # parameterized with OpenFF clashing because they have atom names like O1x, H3x, etc.
        # i.e. an optional argument could enable a user to `generate_unique_atom_names(blah="y")
        # to have one ligand be O1y, etc.
        # https://github.com/openforcefield/openff-toolkit/pull/1096#pullrequestreview-767227391
        atom.name = symbol + str(element_counts[symbol]) + "x"<|MERGE_RESOLUTION|>--- conflicted
+++ resolved
@@ -5512,13 +5512,8 @@
 
         if backend == "rdkit":
             if RDKIT_AVAILABLE:
-<<<<<<< HEAD
                 from IPython.core.display import SVG
-                from rdkit.Chem.Draw import (  # type: ignore[import]
-=======
-                from IPython.display import SVG
                 from rdkit.Chem.Draw import (  # type: ignore[import-untyped]
->>>>>>> 524a0e6a
                     rdDepictor,
                     rdMolDraw2D,
                 )
