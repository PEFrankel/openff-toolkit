--- conflicted
+++ resolved
@@ -4189,15 +4189,8 @@
             )
 
         elif isinstance(toolkit_registry, ToolkitWrapper):
-<<<<<<< HEAD
             normalized = toolkit_registry.normalize(  # type: ignore
-                self,
-                normalization_reactions=normalizations,
-                max_iter=max_iter
-=======
-            normalized = toolkit_registry.normalize(
                 self, normalization_reactions=normalizations, max_iter=max_iter
->>>>>>> 69da9bed
             )
 
         else:
