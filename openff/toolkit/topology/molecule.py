--- conflicted
+++ resolved
@@ -41,12 +41,9 @@
 from typing import Optional, Union
 from itertools import chain
 
-<<<<<<< HEAD
 
 import json
 import networkx as nx
-=======
->>>>>>> e70c2664
 import numpy as np
 from cached_property import cached_property
 from simtk import unit
