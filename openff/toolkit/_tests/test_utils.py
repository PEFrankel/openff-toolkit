"""
Tests for utility methods

"""

import os

import pytest
<<<<<<< HEAD
from openff.units import unit
from openff.utilities import skip_if_missing
=======

from openff.toolkit import unit
>>>>>>> d8e1d7a5


def test_subclasses():
    """Test that all subclasses (and descendents) are correctly identified by all_subclasses()"""

    from openff.toolkit.utils.utils import all_subclasses

    class Foo:
        pass

    class FooSubclass1(Foo):
        pass

    class FooSubclass2(Foo):
        pass

    class FooSubSubclass(FooSubclass1):
        pass

    subclass_names = [cls.__name__ for cls in all_subclasses(Foo)]
    assert set(subclass_names) == set(
        ["FooSubclass1", "FooSubclass2", "FooSubSubclass"]
    )


def test_temporary_cd():
    """Test temporary_cd() context manager"""
    initial_dir = os.getcwd()
    temporary_dir = "/"
    from openff.toolkit.utils import temporary_cd

    with temporary_cd(temporary_dir):
        assert os.getcwd() == temporary_dir
    assert os.getcwd() == initial_dir


def test_get_data_file_path():
    """Test get_data_file_path()"""
    from openff.toolkit.utils import get_data_file_path

    filename = get_data_file_path("test_forcefields/tip3p.offxml")
    assert os.path.exists(filename)


def test_get_data_file_path_does_not_exist():
    from openff.toolkit.utils import get_data_file_path

    with pytest.raises(ValueError, match="does not exist"):
        get_data_file_path("bogus.offxml")


def test_dimensionless_units():
    from openff.toolkit.utils.utils import string_to_unit, unit_to_string

    assert string_to_unit("dimensionless") == unit.dimensionless

    unit_string = unit_to_string(unit.dimensionless)
    unit_value = string_to_unit(unit_string)

    assert unit_value == unit.dimensionless


@skip_if_missing("openmm")
def test_object_to_quantity_accepts_openmm():
    import openmm

    from openff.toolkit.utils.utils import object_to_quantity

    val = object_to_quantity(1.0 * openmm.unit.angstrom)
    assert val == 1.0 * unit.angstrom
    val = object_to_quantity(1.0 * openmm.unit.nanometer)
    assert val == 10.0 * unit.angstrom
    val = object_to_quantity(
        [
            2.0 * openmm.unit.angstrom,
            2.0 * openmm.unit.nanometer,
            2.0 * openmm.unit.dimensionless,
        ]
    )
    assert val == [2.0 * unit.angstrom, 20.0 * unit.angstrom, 2 * unit.dimensionless]


def test_sort_smirnoff_dict():
    from collections import OrderedDict

    from openff.toolkit.typing.engines.smirnoff import ForceField
    from openff.toolkit.utils.utils import get_data_file_path, sort_smirnoff_dict

    forcefield = ForceField(
        get_data_file_path("test_forcefields/test_forcefield.offxml")
    )
    smirnoff_dict = forcefield._to_smirnoff_data()

    # Ensure data is not created or destroyed
    # dict.__eq__ does not check order
    assert smirnoff_dict == OrderedDict(
        sort_smirnoff_dict(forcefield._to_smirnoff_data())
    )<|MERGE_RESOLUTION|>--- conflicted
+++ resolved
@@ -6,13 +6,9 @@
 import os
 
 import pytest
-<<<<<<< HEAD
-from openff.units import unit
 from openff.utilities import skip_if_missing
-=======
 
 from openff.toolkit import unit
->>>>>>> d8e1d7a5
 
 
 def test_subclasses():
