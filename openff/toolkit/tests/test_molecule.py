--- conflicted
+++ resolved
@@ -2006,12 +2006,8 @@
         assert expected == actual
 
     @pytest.mark.parametrize(
-<<<<<<< HEAD
         "toolkit_wrapper",
         [RDKitToolkitWrapper(), OpenEyeToolkitWrapper(), GLOBAL_TOOLKIT_REGISTRY],
-=======
-        "toolkit_wrapper", [RDKitToolkitWrapper(), OpenEyeToolkitWrapper()]
->>>>>>> 69da9bed
     )
     @pytest.mark.parametrize("inplace", [True, False])
     @pytest.mark.parametrize(
