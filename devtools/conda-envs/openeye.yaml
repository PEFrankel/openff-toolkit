name: openff-toolkit-test-openeye
channels:
  - openeye
  - conda-forge
dependencies:
    # Base depends
  - python
  - packaging
  - numpy
  - networkx
  - cachetools
  - cached-property
  - xmltodict
  - python-constraint
  - openmm >=7.6
  - openff-forcefields >=2023.05.1
  - smirnoff99Frosst
  - openff-units =0.2.0
  - openff-amber-ff-ports
  - openff-utilities >=0.1.5
  - openff-interchange-base >=0.3.10
  - openff-nagl-base ==0.3.0
  - openff-nagl-models ==0.1.0
  - typing_extensions
    # Toolkit-specific
  - openeye-toolkits
    # Test-only/optional/dev/typing
  - pytest
  - pytest-cov
  - pytest-xdist
  - pytest-rerunfailures
  - pyyaml
  - toml
  - bson
  - msgpack-python
<<<<<<< HEAD
=======
  - qcelemental
  - qcportal >=0.15, <0.50.0a0
  - qcengine
>>>>>>> 8b437297
  - mdtraj
  - nglview
  - parmed =3<|MERGE_RESOLUTION|>--- conflicted
+++ resolved
@@ -33,12 +33,9 @@
   - toml
   - bson
   - msgpack-python
-<<<<<<< HEAD
-=======
   - qcelemental
-  - qcportal >=0.15, <0.50.0a0
+  - qcportal ==0.15.8
   - qcengine
->>>>>>> 8b437297
   - mdtraj
   - nglview
   - parmed =3