--- conflicted
+++ resolved
@@ -34,11 +34,7 @@
   - bson
   - msgpack-python
   - qcelemental
-<<<<<<< HEAD
-  - qcportal ==0.15.8
-=======
   - qcportal >=0.50
->>>>>>> d8e1d7a5
   - qcengine
   - mdtraj
   - nglview
