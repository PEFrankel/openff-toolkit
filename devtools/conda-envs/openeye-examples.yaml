--- conflicted
+++ resolved
@@ -19,14 +19,8 @@
   - openff-amber-ff-ports >=0.0.3
   - openff-units =0.2.0
   - openff-utilities >=0.1.5
-<<<<<<< HEAD
-  - openff-interchange-base ==0.3.14
+  - openff-interchange-base ==0.3.17
   - openff-nagl ==0.3.2
-=======
-  - openff-interchange-base >=0.3.17
-  - openff-nagl-base ==0.3.0
-  - openff-nagl-models ==0.1.0
->>>>>>> ee672ff4
   - typing_extensions
     # Toolkit-specific
   - openeye-toolkits
