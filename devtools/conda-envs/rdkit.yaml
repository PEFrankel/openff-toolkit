--- conflicted
+++ resolved
@@ -32,12 +32,8 @@
   - pyyaml
   - toml
   - bson
-<<<<<<< HEAD
-  - msgpack-python
-=======
   - msgpack-python
   - qcelemental
-  - qcportal >=0.15, <0.50.0a0
+  - qcportal ==0.15.8
   - qcengine
-  - nglview
->>>>>>> 8b437297
+  - nglview