name: openff-toolkit-test-rdkit
channels:
  - conda-forge
dependencies:
    # Base depends
  - python
  - pydantic =1
  - packaging
  - numpy
  - networkx
  - cachetools
  - cached-property
  - xmltodict
  - python-constraint
  - openmm >=7.6
  - openff-forcefields >=2023.05.1
  - smirnoff99Frosst
  - openff-units =0.2.0
  - openff-amber-ff-ports
  - openff-utilities >=0.1.5
  - openff-interchange-base >=0.3.17
  # openff-nagl ==0.3.2
  - typing_extensions
    # Toolkit-specific
  - ambertools >=22
  - rdkit
    # Test-only/optional/dev/typing
  - pytest
  - pytest-cov
  - pytest-xdist
  - pytest-rerunfailures
  - pyyaml
  - toml
  - bson
  - msgpack-python
  - qcelemental
<<<<<<< HEAD
=======
  - qcportal >=0.50
>>>>>>> 344c83fa
  - qcengine
  - nglview<|MERGE_RESOLUTION|>--- conflicted
+++ resolved
@@ -34,9 +34,6 @@
   - bson
   - msgpack-python
   - qcelemental
-<<<<<<< HEAD
-=======
   - qcportal >=0.50
->>>>>>> 344c83fa
   - qcengine
   - nglview