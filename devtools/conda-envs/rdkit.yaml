name: openff-toolkit-test-rdkit
channels:
  - conda-forge
dependencies:
    # Base depends
  - python
  - pydantic =1
  - packaging
  - numpy
  - networkx
  - cachetools
  - cached-property
  - xmltodict
  - python-constraint
  - openmm >=7.6
  - openff-forcefields >=2023.05.1
  - smirnoff99Frosst
  - openff-units =0.2.0
  - openff-amber-ff-ports
  - openff-utilities >=0.1.5
  - openff-interchange-base >=0.3.10
  - openff-nagl =0.2.3
  - openff-nagl-models >=0.0.2
  - typing_extensions
    # Toolkit-specific
  - ambertools >=22
  - rdkit
    # Test-only/optional/dev/typing
  - pytest
  - pytest-cov
  - pytest-xdist
  - pytest-rerunfailures
  - pyyaml
  - toml
  - bson
  - msgpack-python
  - qcelemental
  - qcportal >=0.15
<<<<<<< HEAD
  - qcengine
  - pip:
    - git+https://github.com/openforcefield/openff-interchange.git@openmm-optional
=======
  - qcengine
>>>>>>> 9163ebd8
<|MERGE_RESOLUTION|>--- conflicted
+++ resolved
@@ -36,10 +36,4 @@
   - msgpack-python
   - qcelemental
   - qcportal >=0.15
-<<<<<<< HEAD
-  - qcengine
-  - pip:
-    - git+https://github.com/openforcefield/openff-interchange.git@openmm-optional
-=======
-  - qcengine
->>>>>>> 9163ebd8
+  - qcengine