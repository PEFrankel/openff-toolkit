# Byte-compiled / optimized / DLL files
__pycache__/
*.py[cod]

# C extensions
*.so

# Distribution / packaging
.Python
env/
build/
develop-eggs/
dist/
downloads/
eggs/
.eggs/
lib/
lib64/
parts/
sdist/
var/
*.egg-info/
.installed.cfg
*.egg

# PyInstaller
#  Usually these files are written by a python script from a template
#  before PyInstaller builds the exe, so as to inject date/other infos into it.
*.manifest
*.spec

# Extracted archive
AlkEthOH_inputfiles/

# Installer logs
pip-log.txt
pip-delete-this-directory.txt

# Unit test / coverage reports
htmlcov/
.tox/
.coverage
.coverage.*
.cache
nosetests.xml
coverage.xml
*,cover

# Translations
*.mo
*.pot

# Django stuff:
*.log

# Sphinx documentation
docs/_build/

# PyBuilder
target/

# Ipython notebook checkpoints
*.ipynb_checkpoints/

<<<<<<< HEAD
# the log and csv files created when testing smirky
smarty/tests/*.csv
smarty/tests/*.log
smarty/tests/*.pdf
=======
# ignore files created during tests
smarty/tests/*.pdf
smarty/tests/*.log
smarty/tests/*.csv
>>>>>>> 4d3a23ab
<|MERGE_RESOLUTION|>--- conflicted
+++ resolved
@@ -62,14 +62,7 @@
 # Ipython notebook checkpoints
 *.ipynb_checkpoints/
 
-<<<<<<< HEAD
-# the log and csv files created when testing smirky
-smarty/tests/*.csv
-smarty/tests/*.log
-smarty/tests/*.pdf
-=======
 # ignore files created during tests
 smarty/tests/*.pdf
 smarty/tests/*.log
-smarty/tests/*.csv
->>>>>>> 4d3a23ab
+smarty/tests/*.csv