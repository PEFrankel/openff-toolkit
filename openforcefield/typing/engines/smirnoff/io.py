--- conflicted
+++ resolved
@@ -66,216 +66,6 @@
         return u
     else:
         raise TypeError(node)
-
-
-<<<<<<< HEAD
-# #@staticmethod
-# def _extract_attached_units(attrib):
-#     """Form a (potentially unit-bearing) quantity from the specified attribute name.
-#
-#     Parameters
-#     ----------
-#     attrib : dict
-#        Dictionary of XML node attributes.
-#
-#     Returns
-#     -------
-#     attrib : dict
-#        XML node attributes with keys ending in ``_unit`` removed.
-#     attached_units : dict str : simtk.unit.Unit
-#        ``attached_units[parameter_name]`` is the simtk.unit.Unit combination that should be attached to corresponding
-#        parameter ``parameter_name``
-#
-#     """
-#     # TODO: Should this scheme also convert unit-bearing quantities such as '8*angstroms' to 8*unit.angstroms?
-#     # TODO: Should this scheme also convert "1" to int(1) and "8.0" to float(8.0)?
-#
-#     attached_units = OrderedDict()
-#     for key in attrib.keys():
-#         if key.endswith('_unit'):
-#             parameter_name = key[:-5]
-#             parameter_units_string = attrib[key]
-#             try:
-#                 parameter_units = eval(parameter_units_string, unit.__dict__)
-#             except Exception as e:
-#                 e.msg = "Could not parse units {}\n".format(
-#                     parameter_units_string) + e.msg
-#                 raise e
-#             attached_units[parameter_name] = parameter_units
-#             #del attrib[parameter_name]
-#
-#     return attrib, attached_units
-#
-#
-# #@staticmethod
-# def _attach_units(attrib, attached_units):
-#     """Attach units to attributes for which units are specified.
-#
-#     Parameters
-#     ----------
-#     attrib : dict
-#        Dictionary of XML node attributes.
-#     attached_units : dict str : simtk.unit.Unit
-#        ``attached_units[parameter_name]`` is the simtk.unit.Unit combination that should be attached to corresponding
-#        parameter ``parameter_name``
-#
-#     Returns
-#     -------
-#     attrib : dict
-#        Updated XML node attributes with simtk.unit.Unit units attached to values for which units were specified for their keys
-#
-#     """
-#     for parameter_name, units_to_attach in attached_units.items():
-#         if parameter_name in attrib.keys():
-#             parameter_attrib_string = attrib[parameter_name]
-#             try:
-#                 attrib[parameter_name] = float(
-#                     parameter_attrib_string) * units_to_attach
-#             except ValueError as e:
-#                 e.msg = (
-#                     "Expected numeric value for parameter '{}',"
-#                     "instead found '{}' when trying to attach units '{}'\n"
-#                 ).format(parameter_name, parameter_attrib_string, units_to_attach)
-#                 raise e
-#
-#         # Now check for matches like "phase1", "phase2"
-#         c = 1
-#         while (parameter_name + str(c)) in attrib.keys():
-#             indexed_parameter_name = parameter_name + str(c)
-#             parameter_attrib_string = attrib[indexed_parameter_name]
-#             try:
-#                 attrib[indexed_parameter_name] = float(
-#                     parameter_attrib_string) * units_to_attach
-#             except ValueError as e:
-#                 e.msg = "Expected numeric value for parameter '{}', instead found '{}' when trying to attach units '{}'\n".format(
-#                     indexed_parameter_name, parameter_attrib_string,
-#                     units_to_attach)
-#                 raise e
-#             c += 1
-#         #if parameter_name in attached_units:
-#         #units_to_attach = attached_units[parameter_name]
-#         # TODO: Do we have to worry about None or null values for parameters with attached units?
-#         #try:
-#         #    attrib[parameter_name_attrib] = float(parameter_value_string) * units_to_attach
-#         #except Exception as e:
-#         #    e.msg = "Expected numeric value for parameter '{}', instead found '{}' when trying to attach units '{}'\n".format(
-#         #        parameter_name, parameter_value_string, units_to_attach)
-#         #    raise e
-#
-#     return attrib
-=======
-def _extract_attached_units(attrib):
-    """Form a (potentially unit-bearing) quantity from the specified attribute name.
-
-    The current implementation will likely be replaced by the native
-    implementation in Pint if/when we'll switch over to Pint units.
-
-    Parameters
-    ----------
-    attrib : dict
-       Dictionary of XML node attributes.
-
-    Returns
-    -------
-    attached_units : dict str : simtk.unit.Unit
-       ``attached_units[parameter_name]`` is the simtk.unit.Unit combination
-       that should be attached to corresponding parameter ``parameter_name``.
-
-    """
-    # TODO: Should this scheme also convert unit-bearing quantities such as '8*angstroms' to 8*unit.angstroms?
-    # TODO: Should this scheme also convert "1" to int(1) and "8.0" to float(8.0)?
-
-    import ast
-
-    attached_units = OrderedDict()
-    for key in attrib.keys():
-        if key.endswith('_unit'):
-            parameter_name = key[:-5]
-            parameter_units_string = attrib[key]
-
-            # Parse string expression and obtain units.
-            try:
-                ast_root_node = ast.parse(parameter_units_string, mode='eval').body
-                parameter_units = _ast_unit_eval(ast_root_node)
-            except Exception as e:
-                # Re-raise parsing exception preserving the stack.
-                err_msg = 'Could not parse units {}\n'.format(parameter_units_string) + str(e)
-                raise type(e)(err_msg).with_traceback(sys.exc_info()[2])
-
-            # Check that "attr_unit" was not associated to a Quantity that
-            # could fail silently when multiplied with the value in "attr".
-            if isinstance(parameter_units, unit.Quantity):
-                err_msg = ('{key} was associated to a quantity rather than only units: '
-                           '{expr}'.format(key=key, expr=parameter_units_string))
-                raise ValueError(err_msg)
-            attached_units[parameter_name] = parameter_units
-
-    return attached_units
-
-
-def _attach_units(attrib, attached_units):
-    """Attach units to attributes for which units are specified.
-
-    Parameters
-    ----------
-    attrib : dict
-       Dictionary of XML node attributes.
-    attached_units : dict str : simtk.unit.Unit
-       ``attached_units[parameter_name]`` is the simtk.unit.Unit combination that should be attached to corresponding
-       parameter ``parameter_name``
-
-    Returns
-    -------
-    attrib : dict
-       Updated XML node attributes with simtk.unit.Unit units attached to values for which units were specified for their keys
-
-    """
-    for parameter_name, units_to_attach in attached_units.items():
-        if parameter_name in attrib.keys():
-            parameter_attrib_string = attrib[parameter_name]
-            try:
-                attrib[parameter_name] = float(
-                    parameter_attrib_string) * units_to_attach
-            except ValueError as e:
-                e.msg = (
-                    "Expected numeric value for parameter '{}',"
-                    "instead found '{}' when trying to attach units '{}'\n"
-                ).format(parameter_name, parameter_attrib_string, units_to_attach)
-                raise e
-
-        # Now check for matches like "phase1", "phase2"
-        c = 1
-        while (parameter_name + str(c)) in attrib.keys():
-            indexed_parameter_name = parameter_name + str(c)
-            parameter_attrib_string = attrib[indexed_parameter_name]
-            try:
-                attrib[indexed_parameter_name] = float(
-                    parameter_attrib_string) * units_to_attach
-            except ValueError as e:
-                e.msg = "Expected numeric value for parameter '{}', instead found '{}' when trying to attach units '{}'\n".format(
-                    indexed_parameter_name, parameter_attrib_string,
-                    units_to_attach)
-                raise e
-            c += 1
-        #if parameter_name in attached_units:
-        #units_to_attach = attached_units[parameter_name]
-        # TODO: Do we have to worry about None or null values for parameters with attached units?
-        #try:
-        #    attrib[parameter_name_attrib] = float(parameter_value_string) * units_to_attach
-        #except Exception as e:
-        #    e.msg = "Expected numeric value for parameter '{}', instead found '{}' when trying to attach units '{}'\n".format(
-        #        parameter_name, parameter_value_string, units_to_attach)
-        #    raise e
-
-    return attrib
-
-
-class ParseError(Exception):
-    """
-    Exception for when a file is not parseable by a ParameterIOHandler
-    """
->>>>>>> cb323a84
-
 
 
 #=============================================================================================
@@ -523,95 +313,6 @@
     #    """
     #    return ForceField(xml)
 
-<<<<<<< HEAD
-    # def to_lxml(self):
-    #     """Render the forcefield this ParameterIOHandler is registered to to an lxml.etree
-    #
-    #     Returns
-    #     -------
-    #     root : lxml.etree
-    #         Root node
-    #     """
-    #     root = etree.Element('SMIRNOFF', {'version': str(self._forcefield._MAX_SUPPORTED_SMIRNOFF_VERSION)})
-    #     for tagname, parameter_handler in self._forcefield._parameter_handlers.items(
-    #     ):
-    #         parameter_subtree = etree.SubElement(root, tagname,
-    #                                              parameter_handler.attribs)
-    #         for parameter in parameter_handler.parameters:
-    #             etree.SubElement(parameter_subtree, parameter.tagname,
-    #                              parameter.attribs)
-    #
-    #     return root
-=======
-    def to_lxml(self):
-        """Render the forcefield this ParameterIOHandler is registered to to an lxml.etree
-
-        Returns
-        -------
-        root : lxml.etree
-            Root node
-        """
-        root = etree.Element('SMIRNOFF', {'version': self._forcefield.version})
-        for tagname, parameter_handler in self._forcefield._parameter_handlers.items(
-        ):
-            parameter_subtree = etree.SubElement(root, tagname,
-                                                 parameter_handler.attribs)
-            for parameter in parameter_handler.parameters:
-                etree.SubElement(parameter_subtree, parameter.tagname,
-                                 parameter.attribs)
-
-        return root
-
-    def from_lxml(self, root):
-        if not (root.tag == 'SMIRNOFF'):
-            raise Exception("Root tag of tree is not 'SMIRNOFF'")
-
-        cosmetic_tags = ['Date', 'Author']
-        #root = smirnoff_root[0]
-        #raise Exception(root)
-        try:
-            exception_node = root  # node used for exception reporting
-
-            # Process handlers
-            #for section in root.iter(tag=etree.Element):
-            for section in root:
-                # Skip comment lines
-                if not isinstance(section.tag, str):
-                    continue
-                if section.tag in cosmetic_tags:
-                    continue
-                exception_node = section  # node used for exception reporting
-                # Extract parameter name from XML tag
-                parameter_name = section.tag
-
-                # Split out attributes that refer to units
-                attached_units = _extract_attached_units(section.attrib)
-                # TODO: Attach units to handler_kwargs
-                # Make a copy of section.attrib that we can modify
-                handler_kwargs_dict = dict(section.attrib)
-                handler_kwargs_dict = _attach_units(handler_kwargs_dict,
-                                                    attached_units)
-
-                # Retrieve or create parameter handler
-                handler = self._forcefield.get_handler(parameter_name,
-                                                       handler_kwargs_dict)
-
-                # Populate handler with parameter definitions
-                for parameter in section:
-                    # Skip comment lines
-                    if not isinstance(parameter.tag, str):
-                        continue
-                    exception_node = parameter  # node used for exception reporting
-
-                    # parameter.attrib doesn't support assignment of Quantity type, so make a copy as dict
-                    parameter_attrib_dict = dict(parameter.attrib)
-
-                    # Append units to parameters as needed
-                    parameter_kwargs = _attach_units(parameter_attrib_dict,
-                                                     attached_units)
-                    # Add parameter definition
-                    handler.add_parameter(parameter_kwargs)
->>>>>>> cb323a84
 
     # def from_lxml(self, root):
     #
