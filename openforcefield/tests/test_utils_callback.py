--- conflicted
+++ resolved
@@ -15,17 +15,11 @@
 
 import pytest
 
-<<<<<<< HEAD
-from openforcefield.utils.callback import (Callbackable,
-                                           CallbackRegistrationError,
-                                           callback_method)
-=======
 from openforcefield.utils.callback import (
     Callbackable,
     CallbackRegistrationError,
     callback_method,
 )
->>>>>>> ed139c5e
 
 # =====================================================================
 # UTILITY CLASSES AND FUNCTIONS
