--- conflicted
+++ resolved
@@ -35,11 +35,8 @@
     ParameterType,
     ProperTorsionHandler,
     SMIRNOFFSpecError,
-<<<<<<< HEAD
     VirtualSiteHandler,
-=======
     _linear_inter_or_extrapolate,
->>>>>>> d8915fe8
     _ParameterAttributeHandler,
 )
 from openforcefield.utils import IncompatibleUnitError, detach_units
