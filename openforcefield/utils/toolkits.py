--- conflicted
+++ resolved
@@ -3124,26 +3124,13 @@
                 # TODO: Add error handling if antechamber chokes
                 # TODO: Add something cleaner than os.system
                 subprocess.check_output([
-<<<<<<< HEAD
                     "antechamber", "-i", "molecule.sdf", "-fi", "sdf", "-o", "charged.mol2", "-fo", "mol2", "-pf",
                     "yes", "-c", "bcc", "-nc", str(net_charge)])
-=======
-                    "antechamber", "-i", "molecule.sdf", "-fi", "sdf", "-o", "charged.mol2", "-fo", "mol2", "-pf", "yes", "-c", "bcc",
-                    "-nc", str(net_charge)
-                ])
->>>>>>> 5a42f4bc
                 #os.system('cat charged.mol2')
                 # Write out just charges
                 subprocess.check_output([
-<<<<<<< HEAD
                     "antechamber", "-i", "charged.mol2", "-fi", "mol2", "-o", "charges2.mol2",
                     "-fo", "mol2", "-c", "wc", "-cf", "charges.txt", "-pf", "yes"])
-
-=======
-                    "antechamber", "-i", "charged.mol2", "-fi", "mol2", "-o", "charges2.mol2", "-fo", "mol2", "-c", "wc", "-cf",
-                    "charges.txt", "-pf", "yes"
-                ])
->>>>>>> 5a42f4bc
                 #os.system('cat charges.txt')
                 # Check to ensure charges were actually produced
                 if not os.path.exists('charges.txt'):
