--- conflicted
+++ resolved
@@ -31,10 +31,7 @@
     "MissingPackageError",
     "ToolkitUnavailableException",
     "InvalidToolkitError",
-<<<<<<< HEAD
     "InvalidToolkitRegistryError",
-=======
->>>>>>> 1e113fed
     "UndefinedStereochemistryError",
     "GAFFAtomTypeWarning",
     "ToolkitWrapper",
@@ -741,18 +738,11 @@
 
         """
         with tempfile.TemporaryDirectory() as tmpdir:
-<<<<<<< HEAD
             with temporary_cd(tmpdir):
                 outfile = "temp_molecule." + file_format
                 self.to_file(molecule, outfile, file_format)
                 file_data = open(outfile).read()
             file_obj.write(file_data)
-=======
-            outfile = "temp_molecule." + file_format
-            self.to_file(molecule, outfile, file_format)
-            file_data = open(outfile).read()
-        file_obj.write(file_data)
->>>>>>> 1e113fed
 
     def to_file(self, molecule, file_path, file_format):
         """
@@ -4160,10 +4150,7 @@
         """
 
         import os
-<<<<<<< HEAD
-=======
         import subprocess
->>>>>>> 1e113fed
 
         from openforcefield.topology import Molecule
 
